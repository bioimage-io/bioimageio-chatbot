<!doctype html>
<html lang="en">

<head>
  <meta charset="utf-8">
  <meta name="viewport" content="width=device-width, initial-scale=1">
  <title>BioImage.IO Chatbot</title>
  <link href="https://www.unpkg.com/bootstrap@5.3.0/dist/css/bootstrap.min.css" rel="stylesheet">
  <!-- Add the Font Awesome library -->
  <link rel="stylesheet" href="https://use.fontawesome.com/releases/v5.15.4/css/all.css"
    integrity="sha384-DyZ88mC6Up2uqS4h/KRgHuoeGwBcD4Ng9SiP4dIRy0EXTlnuz47vAwmeGwVChigm" crossorigin="anonymous" />
  <link rel="icon" type="image/x-icon" href="https://bioimage.io/static/icons/favicon.ico">
  <style>
    /* Custom CSS */
    .file-selected {
      background-color: #036ffc;
      border-radius: 4px;
      padding: 5px;
      color: white;
    }

    .form-label {
      color: #808080b0;
    }

    .markdown-body {
      max-width: calc(100% - 40px);
    }

    .rounded-icon-container {
      margin-left: 2px;
      margin-right: 2px;
      border-radius: 50%;
      width: 30px;
      height: 30px;
      display: flex;
      align-items: center;
      justify-content: center;
      background-color: #ddd;
      /* or any color you prefer */
    }

    /* Styles for the message container */
    #chat1 .message-container {
      display: flex;
      align-items: center;
      justify-content: flex-start;
      margin-bottom: 10px;
    }

    #chat1 .message-container.user-message {
      flex-direction: row-reverse;
    }

    #chat1 .message-container i {
      font-size: 20px;
      margin-right: 10px;
    }

    #chat1 .message-container.robot-message i {
      margin-right: 0;
      margin-left: 10px;
    }

    #chat1 .message-container .message-content {
      background-color: #f2f2f2;
      padding: 14px;
      border-radius: 10px;
      max-width: 90%;
      word-break: break-word;
    }

    #chat1 .message-container.user-message .message-content {
      background-color: #dff9fb;
    }

    .spinner {
      border: 4px solid #f3f3f3;
      border-top: 4px solid #3498db;
      border-radius: 50%;
      width: 20px;
      height: 20px;
      animation: spin 1s linear infinite;
      margin-right: 10px;
      margin-bottom: 10px;
    }

    #chat1 textarea {
      height: 20px;
      resize: none;
      overflow: hidden;
    }


    .feedback-buttons {
      display: flex;
      margin-top: 10px;
    }

    .feedback-button {
      margin-right: 2px;
      padding: 5px 10px;
      background-color: #007bff;
      color: #fff;
      border: none;
      border-radius: 5px;
      cursor: pointer;
      display: inline-block;
      /* Initially, both buttons are visible */
    }

    .small-grey-button {
      font-size: 14px;
      /* Adjust the font size as needed */
      color: #ffc107ad;
      /* Change the color to grey or any other desired shade */
      background-color: transparent;
      /* Set the background to transparent */
      border: none;
      /* Remove the border */
      padding: 0;
      /* Remove padding to make it smaller */
    }

    .small-grey-button i {
      font-size: 16px;
      /* Adjust the icon size as needed */
      margin-right: 5px;
      /* Add space between the icon and text (if any) */
    }


    .feedback-button:hover {
      background-color: #dee2e6;
    }

    .feedback-button:last-child {
      margin-right: 0;
      /* Remove margin for the last button */
    }

    .step {
      display: inline-block;
      padding: 1px 6px;
      border-radius: 10px; /* Round corners */
      background-color: #007bff; /* Example background color */
      color: white;
      font-size: 0.8em;
    }

    .announcement-banner {
      background-color: #fff;
      color: #000;
      text-align: center;
      padding: 15px;
      margin-top: 0px;
      /* Adjust margin as needed */
      border: 2px solid #007bff;
      /* Prominent border color */
      border-radius: 8px;
      box-shadow: 0 4px 6px rgba(0, 0, 0, 0.1);
      /* Add a subtle shadow for prominence */
    }

    .announcement-banner__text {
      font-size: 18px;
      /* Adjust font size as needed */
    }

    .announcement-banner__text a {
      color: #007bff;
    }

    .announcement-banner__controls {
      margin-top: 10px;
    }

    .announcement-button {
      margin-right: 10px;
    }

    .announcement-banner {
      display: none;
      /* other styles remain unchanged */
    }

    /* Add consistent styling for the login card */
    #login-card {
      margin: 0 auto;
      /* Center the card horizontally */
      max-width: 400px;
      /* Adjust the width as needed */
    }

    /* Style the login button similar to the chat send button */
    #login-button {
      width: 100%;
    }

    /* Apply consistent styling to the chat container */
    #chat1 {
      margin: 0 auto;
      /* Center the chat container horizontally */
    }
    .window {
      /* Avoid window with 0 height */
      min-height: 220px !important;
    }



    @keyframes spin {
      0% {
        transform: rotate(0deg);
      }

      100% {
        transform: rotate(360deg);
      }
    }
  </style>
</head>


<body>
  <div class="announcement-banner">
    <div class="announcement-banner__text">
      Thank you for trying out the BioImage.IO Chatbot!

      <p>Please provide feedback by clicking
        <button class="feedback-button like-button small-grey-button">
          <i class="fas fa-thumbs-up"></i>
        </button>
        or
        <button class="feedback-button unlike-button small-grey-button">
          <i class="fas fa-thumbs-down"></i>
        </button> for each response, or by clicking the 'Feedback' button below.
      </p>

      <p>Note that the chatbot is still in beta and is being actively developed. See <a
          href="https://github.com/bioimage-io/bioimageio-chatbot/blob/main/docs/DISCLAIMER.md" target="_blank">the
          Disclaimer</a> for more details.</p>

      <button class="feedback-button" onclick="$('.announcement-banner').hide()">OK, got it!</button>
    </div>
  </div>

  <div id="loading-container" class="container mt-5">
    <div class="card">
      <div class="card-header" style="text-align: center">
        <img src="https://bioimage.io/static/img/bioimage-io-icon.svg" alt="BioImage.IO Icon"
          style="height: 100px; margin-right: 10px">
        <h3>Initializing BioImage.IO Chatbot...</h3>
      </div>
    </div>
  </div>

  <div id="login-container" style="display: none;" class="container mt-5">
    <div class="card" id="login-card">
      <div class="card-header">
        <img src="https://bioimage.io/static/img/bioimage-io-icon.svg" alt="BioImage.IO Icon"
          style="height: 24px; margin-right: 10px">
        BioImage.IO Chatbot
      </div>
      <div class="card-body"
        style="display: flex; flex-direction: column; align-items: center; justify-content: center;">
        <h3 class="text-center">Welcome to BioImage.IO Chatbot</h3>
        <button id="login-button" class="btn btn-primary">Login</button>
        <div class="login-spinner spinner" style="display:none"></div>
        <br>
        <a href="https://forms.gle/fEnj68Rxut1VUX1Y8" target="_blank">sign up here</a>
      </div>
    </div>
  </div>


  <div id="app-container" style="display: none;">
    <div id="menu-container"></div>
    <div class="container mt-5">
      <div class="card" id="chat1">
        <div class="card-header">
          <img src="https://bioimage.io/static/img/bioimage-io-icon.svg" alt="BioImage.IO Icon"
            style="height: 24px; margin-right: 10px">
          BioImage.IO Chatbot
        </div>

        <div class="card-body">
          <div class="message-holder"></div>
          <div class="form-outline">
            <label class="form-label" for="textAreaExample" id="status-text">Ready to chat! Type your message and press
              enter!</label>
            <div style="position: relative; display: flex; align-items: center; gap: 10px;">
              <label for="fileUpload" style="cursor: pointer; flex-shrink: 0;">
                <i class="fas fa-paperclip" style="font-size: 1.2rem;" id="paperclipIcon"></i>
                <!-- Adjust the font size as needed -->
              </label>
              <input type="file" id="fileUpload" style="visibility: hidden; position: absolute;"
                onchange="fileSelected()">
              <textarea class="form-control message" id="textAreaExample" rows="1"
                style="flex-grow: 1; border: 1px solid #ced4da; border-radius: .25rem; height: 36px; padding: .375rem .75rem;"></textarea>
            </div>
          </div>
          <button type="button" class="btn btn-primary mt-3 send-btn"><i class="fas fa-paper-plane"></i>Send</button>

          <!-- Add an "Edit Profile" button to toggle the profile options -->
          <button type="button" class="btn btn-info mt-3" id="edit-profile-btn">
            <i class="fas fa-pen"></i>Edit Profile
          </button>
          <!-- Add a "Reset" button to restart the session -->
          <button type="button" class="btn btn-secondary mt-3" id="reset-btn">
            <i class="fas fa-sync-alt"></i>Reset
          </button>
          <!-- Add the "Feedback" button -->
          <button type="button" class="btn btn-info mt-3" id="feedback-btn">
            <i class="fas fa-comment"></i> Feedback
          </button>

          <!-- Profile options initially collapsed -->
          <div id="profileOptions" class="collapse">
            <input type="text" class="form-control mt-3" id="userNameInput" placeholder="Enter your name...">
            <input type="text" class="form-control mt-3" id="userOccupationInput"
              placeholder="Enter your occupation...">
            <input type="text" class="form-control mt-3" id="userBackgroundInput"
              placeholder="Enter your background...">
            <!-- Add a "Save" button for the user profile -->
            <button type="button" class="btn btn-success mt-3" id="save-profile-btn">
              Save
            </button>
          </div>

          <!-- Feedback form initially collapsed -->
          <div id="feedback-form" class="collapse">
            <textarea class="form-control mt-3" id="generalFeedback"
              placeholder="Tell us your experience about Bioimage.IO chatbot..." rows="3"></textarea>
            <!-- Save Feedback button -->
            <button type="button" class="btn btn-success mt-3" id="save-feedback-btn">
              Submit Feedback
            </button>
          </div>
          <!-- Add the "Extensions" dropdown menu -->
          <br>
          <br>
          <span>Extensions: </span>
          <select multiple="multiple" style="width: calc(100% - 100px);" id="extensions"></select>
        </div>
      </div>
      <div class="card-footer text-center">
        <!-- Helper message for personalized answers -->
        <p class="mt-3">Warning: BioImage.IO Chatbot can make mistakes. Consider checking important information.</p>
        <p class="mt-3">Tips: Customize your profile to get personalized answers based on your background.</p>
        <a href="https://ai4life.eurobioimaging.eu/" target="_blank"><img
            src="https://ai4life.eurobioimaging.eu/wp-content/uploads/2022/09/AI4Life-logo_giraffe-nodes-2048x946.png"
            alt="AI4Life Icon" style="height: 80px; margin-right: 10px">
        </a>
        <br>
        <a href="https://github.com/bioimage-io/bioimageio-chatbot/blob/main/docs/DISCLAIMER.md"
          target="_blank">Disclaimer for BioImage.IO Chatbot</a>
        <br>
        <a href="https://github.com/bioimage-io/bioimageio-chatbot/" target="_blank"
          style="text-decoration: none; color: inherit;">
          <span class="badge bg-secondary"><i class="fab fa-github" style="font-size: 12px;"></i>Github</span>
        </a>
        <span class="badge bg-secondary">bioimageio-chatbot v0.1.0</span>
        <br>

        <a href="https://badge.fury.io/py/bioimageio-chatbot" target="_blank"><img
            src="https://badge.fury.io/py/bioimageio-chatbot.svg" alt="PyPI version" height="18"></a>
      </div>
    </div>
  </div>
  <div id="window-container" style="height:0px;"></div>

  <script src="https://unpkg.com/jquery@3.6.0/dist/jquery.min.js"></script>
  
  <!-- Latest compiled and minified CSS -->
  <link rel="stylesheet" href="https://unpkg.com/multiple-select@1.7.0/dist/multiple-select.min.css">

  <!-- Latest compiled and minified JavaScript -->
  <script src="https://unpkg.com/multiple-select@1.7.0/dist/multiple-select.min.js"></script>
  <script src="https://www.unpkg.com/imjoy-rpc@0.5.46/dist/hypha-rpc-websocket.min.js"></script>
  <script src="https://lib.imjoy.io/imjoy-loader.js"></script>
  <script src="https://unpkg.com/marked@2.1.3/lib/marked.js"></script>
  <script src="https://www.unpkg.com/bootstrap@5.3.0/dist/js/bootstrap.min.js"></script>
  <script>
    let extensions = [];
    const registeredExtensions = []
    function fileSelected() {
      var input = document.getElementById('fileUpload');
      var label = document.getElementById('paperclipIcon');
      if (input.files && input.files[0]) {
        label.classList.add('file-selected');
        label.title = "Selected file: " + input.files[0].name;
      } else {
        label.classList.remove('file-selected');
      }
    }

    function removeFileSelected() {
      var input = document.getElementById('fileUpload');
      var label = document.getElementById('paperclipIcon');
      input.value = '';
      label.classList.remove('file-selected');
    }

<<<<<<< HEAD
    const storage = {};
    function encodeData(result) {
        if (result === null || typeof result === 'string' || typeof result === 'number' || typeof result === 'boolean') {
            return result;
        } else if (Array.isArray(result)) {
            return result.map(encodeData);
        } else if (typeof result === 'object') {
            let encodedObject = {};
            for (let [key, value] of Object.entries(result)) {
                encodedObject[key] = encodeData(value);
            }
            return encodedObject;
        } else {
            let key = uuidv4(); // Implement or import uuidv4 function
            storage[key] = result;
            return {
                _rtype: "object",
                reference_id: key
            };
        }
    }

    function decodeData(result) {
        if (result === null || typeof result === 'string' || typeof result === 'number' || typeof result === 'boolean') {
            return result;
        } else if (Array.isArray(result)) {
            return result.map(decodeData);
        } else if (typeof result === 'object') {
            if ('_rtype' in result && result['_rtype'] === "object") {
                let key = result['reference_id'];
                return storage[key];
            } else {
                let decodedObject = {};
                for (let [key, value] of Object.entries(result)) {
                    decodedObject[key] = decodeData(value);
                }
                return decodedObject;
            }
        } else {
            return result;
        }
    }

=======
    function updateDropdownOptions(extensions) {
      const options = extensions.map((ext)=>{
        return {
          text: `${ext.name}: ${ext.description}`,
          value: ext.id 
        }
      })
    
      var $select = $('#extensions');
    
      // Clear existing options
      $select.empty();
    
      // Add new options from the 'options' array
      options.forEach(function(option) {
        $select.append($('<option>', { 
          value: option.value, 
          text : option.text.slice(0, 128) + (option.text.length > 128 ? "..." : "")
        }));
      });
    
      // Refresh the multipleSelect to reflect the changes
      $select.multipleSelect('refresh');
      $select.multipleSelect('checkAll');
    }

    function getSelectedExtensions() {
      var selectedValues = $('#extensions').val(); // Gets the array of selected values
  
      const exts = []
      // If you want to do something with these values, you can iterate over them
      for (var i = 0; i < selectedValues.length; i++) {
          exts.push(extensions[selectedValues[i]])
      }
  
      return exts; // Returns the array of selected values
    }
    
    
>>>>>>> 873da263
    async function _registerExtension(extension) {
      if(!extension.name || !extension.execute || !extension.get_schema) 
        throw new Error("Invalid extension")
      const schema = await extension.get_schema()
      if(!schema || !schema.title || schema.title.includes(" ") || !schema.description)
        throw new Error("Invalid extension schema")
<<<<<<< HEAD

      const _execute = extension.execute;

      extension.execute = async function(config){
        config = decodeData(config)
        const result = await _execute(config)
        return encodeData(result)
      }
      
=======
      extension.id = extensions.length
>>>>>>> 873da263
      extensions.push(extension);
      registeredExtensions.push(extension);
      updateDropdownOptions(extensions);
    }

    async function setupImJoyApp(imjoy_api){
      const app = await loadImJoyBasicApp({
        name: 'BioImage.IO Chatbot',
        process_url_query: true,
        show_window_title: false,
        show_progress_bar: true,
        show_empty_window: true,
        menu_style: { position: "absolute", right: 0, top: "2px" },
        window_style: {width: '100%', height: '100%'},
        main_container: null,
        menu_container: "menu-container",
        window_manager_container: "window-container",
        expose_api: true,
        imjoy_api: {
          async registerChatbotExtension(plugin, config){
            return await _registerExtension(config)
          }
        }
      })
      // if you want to let users to load new plugins, add a menu item
      app.addMenuItem({
          label: "➕ Load Plugin",
          callback() {
          const uri = prompt(
              `Please type a ImJoy plugin URL`,
              "https://github.com/imjoy-team/imjoy-plugins/blob/master/repository/ImageAnnotator.imjoy.html"
          );
          if (uri) app.loadPlugin(uri);
          },
      });

      
      app.addMenuItem({
        label: "🧩 ImJoy Fiddle",
        async callback() {
          const plugin = await app.loadPlugin("https://if.imjoy.io")
          await app.runPlugin(plugin)
          app.removeMenuItem("🧩 ImJoy Fiddle")
        },
      });

      app.addMenuItem({
        label: "Enable ModelZooScript",
        async callback() {
          const uri = prompt(
              `Please type a ImJoy plugin URL`,
              "https://raw.githubusercontent.com/bioimage-io/bioimageio-chatbot/main/bioimageio_chatbot/static/model-zoo-script-info-extension.imjoy.html"
          );
          if (uri) app.loadPlugin(uri);
        },
      });

      app.addMenuItem({
        label: "Enable PythonConsole",
        async callback() {
          const uri = prompt(
              `Please type a ImJoy plugin URL`,
              "https://nanguage.github.io/web-python-console/chatbot-extension.imjoy.html"
          );
          if (uri) app.loadPlugin(uri);
        },
      });

      app.addMenuItem({
        label: "Enable BioengineWebClient",
        async callback() {
          const uri = prompt(
              `Please type a ImJoy plugin URL`,
              "https://bioimage-io.github.io/bioengine-web-client/chatbot-extension.imjoy.html"
          );
          if (uri) app.loadPlugin(uri);
        },
      });

      const api = app.imjoy.api
      app.addMenuItem({
        label: "Enable ImageJMacro",
        async callback() {
          await api.registerChatbotExtension({
            _rintf: true,
            name: "runImageJMacro",
            description: "Run a macro in ImageJ.JS",
            async get_schema(){
              return {
                "type": "object",
                "title": "RunImageJMacro",
                "description": "Run a macro in ImageJ.JS",
                "properties": {
                  "macro": {
                    "type": "string",
                    "description": "The macro to run"
                  },
                  "args": {
                    "type": "object",
                    "description": "Arguments for the macro"
                  }
                }
              }
            },
            async execute(config){
              let ij = await api.getWindow("ImageJ.JS")
              if(!ij){
                ij = await api.createWindow({src: "https://ij.imjoy.io", name: "ImageJ.JS"})
              }
              try{
                const result = await ij.runMacro(config['macro'], config['args'])
                return result
              }
              catch(e){
                console.error(e)
                return e.toString()
              }
            }
          })
          await api.showMessage("ImageJMacro extension is enabled")
        },
<<<<<<< HEAD
        async execute(config){
          let ij = await api.getWindow("ImageJ.JS")
          if(!ij){
            ij = await api.createWindow({src: "https://ij.imjoy.io", name: "ImageJ.JS"})
          }
          try{
            const result = await ij.runMacro(config['macro'], config['args'])
            return result
          }
          catch(e){
            console.error(e)
            return e.toString()
          }
        }
      })

      await api.registerExtension({
        _rintf: true,
        name: "getImage",
        description: "Get an image from the current window",
        async get_schema() {
          console.log("get schema of getImage")
          return {
            type: "object",
            title: "getImage",
            description: "Get an image from the current window",
            properties: {
            },
          };
        },
        async execute(config) {
          let ij = await api.getWindow("ImageJ.JS")
          if(!ij){
            ij = await api.createWindow({src: "https://ij.imjoy.io", name: "ImageJ.JS"})
          }
          const image = await ij.getImage();
          return image;
        },
      })
  
      await api.registerExtension({
        _rintf: true,
        name: "showImage",
        description: "Show an image in the current window",
        async get_schema() {
          return {
            type: "object",
            title: "showImage",
            description: "Show an image in the current window, the input should be an image.",
            properties: {
              image: {
                type: "object",
                title: "image",
                description: "The image to show.",
                properties: {
                  rtype: {
                    type: "string",
                    enum: ["object"],
                  },
                  reference_id: {
                    type: "string",
                    description: "The reference id of the image",
                  },
                },
                required: ["rtype", "reference_id"],
              },
            },
            required: ["image"],
            allow_additional_properties: false,
          };
        },
        async execute(config) {
          let ij = await api.getWindow("ImageJ.JS")
          if(!ij){
            ij = await api.createWindow({src: "https://ij.imjoy.io", name: "ImageJ.JS"})
          }
          const image = config["image"] || config["object"];
          await ij.viewImage(image);
        },
      })
=======
      });
>>>>>>> 873da263
      return app;
    }

    $(document).ready(async function () {
      if(window.self !== window.top){
        const imjoyRPC = await loadImJoyRPC()
        const api = await imjoyRPC.setupRPC({name: 'BioImage.IO Chatbot'});
        api.export({setup(){}, registerExtension: _registerExtension});
      }
      else{
        await setupImJoyApp();
      }

      let svc;
      let token = null;
      const spinner = `<div class="spinner"></div>`; // Spinner HTML
      const shortIntroMessage = "Hi there! I'm Melman, your community knowledge base assistant for bioimage analysis. How can I assist you today?";

      // Function to show the login screen
      function showLoginScreen() {
        $('#loading-container').hide();
        $('#login-container').show();
        $('#app-container').hide();
      }

      // Function to show the app interface
      function showAppInterface() {
        $('#loading-container').hide();
        $('#login-container').hide();
        $('#app-container').show();
        $('.announcement-banner').show();
      }

      // Function to handle the login callback
      function login_callback(context) {
        window.open(context.login_url)
      }

      // Attach a click event handler to the login button
      $('#login-button').on('click', async function () {
        // Hide the login screen and show the spinner while logging in
        $('.login-button').hide();
        $('.login-spinner').show();

        try {
          const urlParams = new URLSearchParams(window.location.search);
          const server_url = urlParams.get('server_url');
          // Call the login function to get the token
          token = await hyphaWebsocketClient.login({
            "server_url": server_url || "https://ai.imjoy.io",
            "login_callback": login_callback,
          });

          // If the login is successful, proceed to initialize the service
          svc = await initializeService();

          // Show the app interface
          showAppInterface();
        } catch (e) {
          // Handle login error
          console.error("Login failed:", e);

          // Show an error message and allow the user to try again
          $('#login-error-message').text("Login failed. Please try again.");
          $('.login-spinner').hide();
          $('.login-button').show();
        }
      });

      const login_required = "LOGIN_REQUIRED";
      if (login_required !== "false") {
        showLoginScreen();
      }
      else {
        svc = await initializeService();
        showAppInterface();
      }
      // Manually toggle the collapse for profile options
      $('#edit-profile-btn').click(function () {
        $('#profileOptions').collapse('toggle');
      });

      async function initializeService() {
        $('.message-holder').append(spinner);
        showConnectingStatus();

        try {
          // get service_id from query string
          const urlParams = new URLSearchParams(window.location.search);
          const service_id = urlParams.get('service_id');
          const server_url = urlParams.get('server_url');
          const server = await hyphaWebsocketClient.connectToServer({
            "server_url": server_url || "https://ai.imjoy.io",
            "token": token,
          })
          const svc = await server.getService(service_id || "bioimageio-chatbot")
          await svc.ping()
          const builtinExtensions = svc.builtin_extensions;
          
          // clear extension except registered from ImJoy
          extensions = [];
          for(let ext of registeredExtensions){
            extensions.push(ext)
          }

          builtinExtensions.forEach((ext) => {
            ext.id = extensions.length
            extensions.push(ext)
          });
          updateDropdownOptions(extensions);
          showReadyStatus();
          appendRobotMessage(shortIntroMessage, "message-0"); // Append robot message to the message container
          return svc;
        }
        catch (e) {
          // If connection fails, show an error message in the status
          showErrorStatus(`Failed to connect to the server. ${e}`);
          alert(`Failed to connect to BioImage.IO Chatbot server. ${e}`)
          throw e;
        }
        finally {
          $('.spinner').remove();
        }
      }
      // Reset the chat session and clear chat history
      function resetChat() {
        sessionId = generateSessionID(); // Generate a new session ID
        chat_history.length = 0; // Clear the chat history
        code = ''; // Reset code
        error_message = ''; // Reset error message
        $('.message-holder').empty(); // Clear the messages
        initializeService();
      }

      $('#reset-btn').click(function () {
        resetChat(); // Call the reset function when the "Reset" button is clicked
      });

      // Load user profile from local storage
      const savedUserProfile = JSON.parse(localStorage.getItem('userProfile'));
      if (savedUserProfile) {
        $('#userNameInput').val(savedUserProfile.name);
        $('#userOccupationInput').val(savedUserProfile.occupation);
        $('#userBackgroundInput').val(savedUserProfile.background);
      }

      // Save button click event to save the user profile to local storage
      $('#save-profile-btn').click(function () {
        const userName = $('#userNameInput').val();
        const userOccupation = $('#userOccupationInput').val();
        const userBackground = $('#userBackgroundInput').val();

        // Create a user_profile object with name, occupation, and background
        const user_profile = {
          name: userName,
          occupation: userOccupation,
          background: userBackground
        };

        // Save the user profile to local storage
        localStorage.setItem('userProfile', JSON.stringify(user_profile));

        // Collapse the profile options after saving
        $('#profileOptions').collapse('hide');
      });
      var code;
      var error_message;
      // Add this event listener to automatically resize the textarea based on its content
      var textarea = document.getElementById('textAreaExample');
      textarea.addEventListener('input', autoResize, false);
      autoResize.call(textarea);

      var renderer = new marked.Renderer();
      marked.setOptions({
        gfm: true,
        tables: true,
        breaks: true,
        pedantic: false,
        smartLists: true,
        smartypants: false
      });

      renderer.link = function (href, title, text) {
        return '<a target="_blank" href="' + href + '" title="' + title + '">' + text + '</a>';
      }

      function autoResize() {
        this.style.height = (this.scrollHeight) + 'px';
      }
      //svc = await initializeService();

      const chat_history = [];

      let sessionId = generateSessionID();
      console.log("Session ID:", sessionId);


      async function sendMessage(e) {
        e.preventDefault();

        // Get the text message
        const message = $('.message').val();

        // Get the selected file
        const fileInput = document.getElementById('fileUpload');
        const selectedFile = fileInput.files[0];

        // Check if a file is selected
        if (selectedFile) {
          // Read the selected file as a data URL (base64)
          const reader = new FileReader();
          reader.onloadend = function () {
            const imageData = reader.result; // Extract base64 data
            sendChatMessage(message, imageData);
            removeFileSelected();
          };
          reader.readAsDataURL(selectedFile);
          
        } else {
          // No file selected, send only text message
          sendChatMessage(message, null);
        }

        // Clear the input fields
        $('.message').val('').focus();
        fileInput.value = ''; // Clear the file input
      }

      async function sendChatMessage(textMessage, imageData) {
        const userName = $('#userNameInput').val();
        const userOccupation = $('#userOccupationInput').val();
        const userBackground = $('#userBackgroundInput').val();
        const selectedChannel = $('#channelSelect').val();

        // Create a user_profile object with name, occupation, and background
        let user_profile = {
          name: userName,
          occupation: userOccupation,
          background: userBackground
        };

        appendUserMessage(textMessage);

        // Show 'Thinking...' status while waiting for the server's response
        showThinkingStatus();

        // Append the image if available
        const imageHTML = imageData ? `<img src="data:image/png;base64,${imageData}" alt="User Image" style="max-width: 100%;">` : '';
        $('.message-holder').append(`
  <div id="progress-message-container" class="message-container robot-message">
      <div class="rounded-icon-container">
        <i class="fas fa-robot" style="margin-left: 0px;margin-top: -2px;"></i>
      </div>
      <div  class="markdown-body message-content">
        <h3><div class="spinner" style='display: inline-block;width:25px;height:25px;margin-bottom:-4px;'></div>🤔Thinking...</h3>
        <div id="progress-message-content">
    </div>
  </div>
</div>`);
        let accumulatedArgs = ""
        function statusCallback(message) {
          if (message.type === 'function_call') {
            if (message.status === 'in_progress') {
              accumulatedArgs += message.arguments
            }
            else {
              accumulatedArgs = message.arguments
            }
            content = // `<details> <summary>${message.name}</summary>`+
              "**Generating response for " + message.name + "...**" +
              "\n" + accumulatedArgs.replace(/\\n/g, '\n') + "\n\n";
            // + "</details>";
            $('#progress-message-content').html(marked(content, { renderer: renderer }));
          }
          else if (message.type === 'text') {
            if (message.status === 'in_progress') {
              accumulatedArgs += message.content
            }
            else{
              accumulatedArgs = message.content
            }
            $('#progress-message-content').html(marked(accumulatedArgs, { renderer: renderer }));
          }
        }

        try {
          // Call the chat function with text and image data
          response = await svc.chat(textMessage, chat_history, user_profile, statusCallback, sessionId, getSelectedExtensions());
          // const regex = /!\[.*?\]\(data:.+?\)/g;
          // const replacementText = '`image placeholder`';
          // responseWithoutImage = response.replace(regex, replacementText);
          console.log(response)
          chat_history.push({ role: 'user', content: textMessage });
          chat_history.push({ role: 'assistant', content: response.text });
          showReadyStatus();

        }
        catch (e) {
          // generate an error message to simulate how Melman from Madagascar would respond to an error
          response = {text: "Oh no! I'm sorry, I don't know how to answer that. Please try again."};
          showErrorStatus(`The server failed to respond, please try again. ${e}`);
          console.error(e);
        }
        finally {
          // Remove spinner and set status back to 'Ready to chat' after finishing
          $('.spinner').remove();
          $('#progress-message-container').remove();

          appendRobotMessage(response.text, "message-" + chat_history.length, response.steps); // Append robot message to the message container
        }
      }

      function appendUserMessage(message) {
        let messageContainer = `<div class="message-container user-message">
                                  <div class="rounded-icon-container">
                                   <i class="fas fa-user" style="margin-left: 10px;margin-bottom: 3px;"></i>
                                  </div>
                                   <div class="message-content">${message}</div>
                                </div>`;
        $('.message-holder').append(messageContainer);
      }

      function appendRobotMessage(message, messageId, steps) {
        // Convert the message to HTML using the marked library
        if(steps && steps.length > 0){
          message = message + "\n<details> <summary>🔍More Details</summary>\n\n"
          for(let step of steps){
            message = message + `<div class="step">${step.name}</div>\n\n\`\`\`\n\n${JSON.stringify(step.details, null, 2)}\n\n\`\`\`\n\n`
          }
          message = message + "\n\n</details>"
        }
        const htmlMessage = marked(message, { renderer: renderer });
        
        let messageContainer = `<div class="message-container robot-message">
          <div class="rounded-icon-container">
            <img style="width: 20px;" src="https://bioimage.io/static/img/bioimage-io-icon.svg" alt="Melman the Giraffe" width="30" height="30">
          </div>
          <div class="message-content markdown-body">${htmlMessage}</div>
        </div>
        <div class="feedback-buttons"  id="${messageId}" style="margin-left: 35px; margin-top: -6px;"> <!-- Add margin-top here -->
          <button class="feedback-button like-button small-grey-button"><i class="fas fa-thumbs-up"></i></button>
          <button class="feedback-button unlike-button small-grey-button"><i class="fas fa-thumbs-down"></i></button>
        </div>`;


        $('.message-holder').append(messageContainer);
      }
      // Function to update the status text
      function updateStatus(status) {
        $('#status-text').text(status);
      }
      // Function to show the status as 'Connecting to server...'
      function showConnectingStatus() {
        updateStatus('Connecting to server...');
      }
      // Function to show the status as 'Thinking...'
      function showThinkingStatus() {
        updateStatus('...');
      }

      // Function to show the status as 'Ready to chat'
      function showReadyStatus() {
        updateStatus('Ready to chat! Type your message and press enter!');
      }

      // Function to show the error message in the status
      function showErrorStatus(errorMessage) {
        updateStatus('Error: ' + errorMessage);
      }

      // Function to generate session id
      function generateSessionID() {
        // Create a timestamp to ensure uniqueness
        const timestamp = new Date().getTime();

        // Generate a random number to add randomness
        const random = Math.random();

        // Combine timestamp and random number to create the session ID
        const sessionID = `${timestamp}-${random}`;

        return sessionID;
      }

      // Call the function to generate a session ID

      async function showFeedbackWindow() {
        // Show a prompt to collect user feedback
        const feedbackMessage = prompt('Please share your thoughts about this response, thank you!', '');

        if (feedbackMessage !== null) {
          const feedbackType = $(this).hasClass('like-button') ? 'like' : 'unlike';

          // get the messageId
          const messageId = $(this).parent().attr('id');
          // remove message- from the messageId and convert to integer
          const messageIndex = parseInt(messageId.replace('message-', ''));
          // get the chat history until messageIndex
          const chatMessages = chat_history.slice(0, messageIndex);
          const feedbackData = {
            type: feedbackType,
            feedback: feedbackMessage,
            messages: chatMessages,
            session_id: sessionId
          };

          // Call the 'svc.report()' function to send the feedback data
          try {
            await svc.report(feedbackData);
          }
          catch (e) {
            console.error(e);
            alert(`Failed to send feedback, error: ${e}`);
            return;
          }
          // Hide the unclicked button
          const otherButton = $(this).hasClass('like-button')
            ? $('.unlike-button', $(this).parent())
            : $('.like-button', $(this).parent());
          otherButton.hide();

          // Disable the clicked button
          $(this).prop('disabled', true).off('click');
        }
      }

      // Attach a click event handler to the 'like' and 'unlike' buttons
      $('.message-holder').on('click', '.feedback-button', showFeedbackWindow);


      $("#textAreaExample").on("keydown", function (event) {
        if (event.key === "Enter") {
          event.preventDefault(); // Prevent the default new line behavior
          if (event.shiftKey) {
            textarea.value += "\n"; // Add a new line when Shift is held
          } else {
            sendMessage(event); // Send the message when Enter is pressed
          }
        }
      });

      $('.send-btn').on('click', sendMessage);



      // Add a click event handler for the "Feedback" button
      $('#feedback-btn').click(function () {
        // Show the feedback form
        $('#feedback-form').collapse('toggle');

        // Set the initial height of the textarea dynamically to show three lines
        const lineHeight = 20; // You may need to adjust this based on your font size
        $('#generalFeedback').css('height', (lineHeight * 5) + 'px');
      });

      // Add a click event handler for the "Save Feedback" button
      $('#save-feedback-btn').click(async function () {
        // Get the general feedback message from the textarea
        const generalFeedback = $('#generalFeedback').val();

        // Create a feedbackData object
        const feedbackData = {
          type: 'general', // Set the type to 'general feedback'
          feedback: generalFeedback,
          messages: chat_history, // Include chat history
          session_id: sessionId
        };

        // Call the 'svc.report()' function to send the feedback data
        try {
          await svc.report(feedbackData);
        }
        catch (e) {
          console.error(e);
          alert(`Failed to send feedback, error: ${e}`);
          return;
        }

        // Clear the input field
        $('#generalFeedback').val('');

        // Collapse the feedback form
        $('#feedback-form').collapse('hide');

        alert("Thank you for your feedback!");
      });

    });
  </script>
  <!-- https://cdnjs.cloudflare.com/ajax/libs/github-markdown-css/5.3.0/github-markdown.min.css -->
  <link rel="stylesheet"
    href="https://cdnjs.cloudflare.com/ajax/libs/github-markdown-css/5.3.0/github-markdown-light.css" />
</body>

</html><|MERGE_RESOLUTION|>--- conflicted
+++ resolved
@@ -402,51 +402,6 @@
       label.classList.remove('file-selected');
     }
 
-<<<<<<< HEAD
-    const storage = {};
-    function encodeData(result) {
-        if (result === null || typeof result === 'string' || typeof result === 'number' || typeof result === 'boolean') {
-            return result;
-        } else if (Array.isArray(result)) {
-            return result.map(encodeData);
-        } else if (typeof result === 'object') {
-            let encodedObject = {};
-            for (let [key, value] of Object.entries(result)) {
-                encodedObject[key] = encodeData(value);
-            }
-            return encodedObject;
-        } else {
-            let key = uuidv4(); // Implement or import uuidv4 function
-            storage[key] = result;
-            return {
-                _rtype: "object",
-                reference_id: key
-            };
-        }
-    }
-
-    function decodeData(result) {
-        if (result === null || typeof result === 'string' || typeof result === 'number' || typeof result === 'boolean') {
-            return result;
-        } else if (Array.isArray(result)) {
-            return result.map(decodeData);
-        } else if (typeof result === 'object') {
-            if ('_rtype' in result && result['_rtype'] === "object") {
-                let key = result['reference_id'];
-                return storage[key];
-            } else {
-                let decodedObject = {};
-                for (let [key, value] of Object.entries(result)) {
-                    decodedObject[key] = decodeData(value);
-                }
-                return decodedObject;
-            }
-        } else {
-            return result;
-        }
-    }
-
-=======
     function updateDropdownOptions(extensions) {
       const options = extensions.map((ext)=>{
         return {
@@ -486,26 +441,13 @@
     }
     
     
->>>>>>> 873da263
     async function _registerExtension(extension) {
       if(!extension.name || !extension.execute || !extension.get_schema) 
         throw new Error("Invalid extension")
       const schema = await extension.get_schema()
       if(!schema || !schema.title || schema.title.includes(" ") || !schema.description)
         throw new Error("Invalid extension schema")
-<<<<<<< HEAD
-
-      const _execute = extension.execute;
-
-      extension.execute = async function(config){
-        config = decodeData(config)
-        const result = await _execute(config)
-        return encodeData(result)
-      }
-      
-=======
       extension.id = extensions.length
->>>>>>> 873da263
       extensions.push(extension);
       registeredExtensions.push(extension);
       updateDropdownOptions(extensions);
@@ -627,90 +569,7 @@
           })
           await api.showMessage("ImageJMacro extension is enabled")
         },
-<<<<<<< HEAD
-        async execute(config){
-          let ij = await api.getWindow("ImageJ.JS")
-          if(!ij){
-            ij = await api.createWindow({src: "https://ij.imjoy.io", name: "ImageJ.JS"})
-          }
-          try{
-            const result = await ij.runMacro(config['macro'], config['args'])
-            return result
-          }
-          catch(e){
-            console.error(e)
-            return e.toString()
-          }
-        }
-      })
-
-      await api.registerExtension({
-        _rintf: true,
-        name: "getImage",
-        description: "Get an image from the current window",
-        async get_schema() {
-          console.log("get schema of getImage")
-          return {
-            type: "object",
-            title: "getImage",
-            description: "Get an image from the current window",
-            properties: {
-            },
-          };
-        },
-        async execute(config) {
-          let ij = await api.getWindow("ImageJ.JS")
-          if(!ij){
-            ij = await api.createWindow({src: "https://ij.imjoy.io", name: "ImageJ.JS"})
-          }
-          const image = await ij.getImage();
-          return image;
-        },
-      })
-  
-      await api.registerExtension({
-        _rintf: true,
-        name: "showImage",
-        description: "Show an image in the current window",
-        async get_schema() {
-          return {
-            type: "object",
-            title: "showImage",
-            description: "Show an image in the current window, the input should be an image.",
-            properties: {
-              image: {
-                type: "object",
-                title: "image",
-                description: "The image to show.",
-                properties: {
-                  rtype: {
-                    type: "string",
-                    enum: ["object"],
-                  },
-                  reference_id: {
-                    type: "string",
-                    description: "The reference id of the image",
-                  },
-                },
-                required: ["rtype", "reference_id"],
-              },
-            },
-            required: ["image"],
-            allow_additional_properties: false,
-          };
-        },
-        async execute(config) {
-          let ij = await api.getWindow("ImageJ.JS")
-          if(!ij){
-            ij = await api.createWindow({src: "https://ij.imjoy.io", name: "ImageJ.JS"})
-          }
-          const image = config["image"] || config["object"];
-          await ij.viewImage(image);
-        },
-      })
-=======
-      });
->>>>>>> 873da263
+      });
       return app;
     }
 
