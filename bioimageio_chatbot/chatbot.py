import asyncio
import os
import json
import datetime
import secrets
import aiofiles
import traceback
from imjoy_rpc.hypha import login, connect_to_server
<<<<<<< HEAD
import traceback
=======
>>>>>>> 873da263

from pydantic import BaseModel, Field
from schema_agents.role import Role
from schema_agents.schema import Message
from typing import Any, Dict, List, Optional
import pkg_resources
from bioimageio_chatbot.jsonschema_pydantic import jsonschema_to_pydantic, JsonSchemaObject
from bioimageio_chatbot.chatbot_extensions import get_builtin_extensions
from bioimageio_chatbot.utils import extract_schemas, ChatbotExtension
import logging

logger = logging.getLogger('bioimageio-chatbot')

GENERIC_RESPONSE_PROMPT = """Create direct response for various scenarios:
- General Inquiries: When faced with straightforward questions where a direct answer is possible, the chatbot should provide clear, accurate, and concise responses.
- Educational Support: If a question is related to learning or seeks explanation about specific concepts or terms, the chatbot's response should be informative and educational, aiding in the user's understanding of the topic.
- Technical Assistance: For queries that involve technical aspects, such as scripting, coding, or specific professional knowledge, the chatbot should offer detailed, practical advice or solutions. This includes providing example codes, step-by-step guides, or explanations tailored to the user's level of expertise.
- Coding Assistance: If a question is related to coding, the chatbot should provide detailed, practical advice or solutions. This includes providing valid source code or script with comments tailored to the user's level of expertise.
For other types of queries, set use_tools to True to use tools to obtain additional information to help the user.
"""

class UserProfile(BaseModel):
    """The user's profile. This will be used to personalize the response to the user."""
    name: str = Field(description="The user's name.", max_length=32)
    occupation: str = Field(description="The user's occupation.", max_length=128)
    background: str = Field(description="The user's background.", max_length=256)

class ExtensionCallInput(BaseModel):
    """Result of calling an extension function"""
    user_question: str = Field(description="The user's original question.")
    user_profile: Optional[UserProfile] = Field(None, description="The user's profile. You should use this to personalize the response.")
<<<<<<< HEAD
    result: Optional[Any] = Field(None, description="The result of calling the extension function. Objects that are not serializable will be stored in a temporary storage and a reference id will be returned(format: {'rtype': 'object', 'reference_id': 'xxx'})")
    error: Optional[str] = Field(None, description="The error message if the extension function call failed.")
=======
    results: Optional[List[Any]] = Field(None, description="The results of calling extensions.")
>>>>>>> 873da263

class DocumentResponse(BaseModel):
    """The Document Response to the user's question based on the preliminary response and the documentation search results. The response should be tailored to uer's info if provided. 
    If the documentation search results are relevant to the user's question, provide a text response to the question based on the search results.
    If the documentation search results contains only low relevance scores or if the question isn't relevant to the search results, return the preliminary response.
    Importantly, if you can't confidently provide a relevant response to the user's question, return 'Sorry I didn't find relevant information, please try again.'."""
    response: str = Field(description="The answer to the user's question based on the search results. Can be either a detailed response in markdown format if the search results are relevant to the user's question or 'I don't know'.")

class ExtensionCallResponse(BaseModel):
    """Summarize the result of calling an extension function.
    If the function call results are irrelevant to the user's question or if the extension function fails, tell the user that you don't know the answer and provide a summary fo the results.
    """
    relevant: bool = Field(description="Whether the results of calling the extension function are relevant to the user's question.")
    response: str = Field(description="The answer to the user's question based on the result of calling the extension function.")

class QuestionWithHistory(BaseModel):
    """The user's question, chat history, and user's profile."""
    question: str = Field(description="The user's question.")
    chat_history: Optional[List[Dict[str, str]]] = Field(None, description="The chat history.")
    user_profile: Optional[UserProfile] = Field(None, description="The user's profile. You should use this to personalize the response based on the user's background and occupation.")
    chatbot_extensions: Optional[List[Dict[str, Any]]] = Field(None, description="Chatbot extensions.")

class ResponseStep(BaseModel):
    """Response step"""
    name: str = Field(description="Step name")
    details: Optional[dict] = Field(None, description="Step details")

class RichResponse(BaseModel):
    """Rich response with text and intermediate steps"""
    text: str = Field(description="Response text")
    steps: List[ResponseStep] = Field(description="Intermediate steps")


def create_customer_service(builtin_extensions):
    async def respond_to_user(question_with_history: QuestionWithHistory = None, role: Role = None) -> str:
        """Answer the user's question directly or retrieve relevant documents from the documentation, or create a Python Script to get information about details of models."""
        steps = []
        inputs = [question_with_history.user_profile] + list(question_with_history.chat_history) + [question_with_history.question]
        available_tools_prompt = "\n".join([f"- {ext.name}: {ext.description}" for ext in builtin_extensions])
        class GenericResponse(BaseModel):
            """Create response to anwser user's question"""
            use_tools: bool = Field(description="Whether to use tools to answer the user's question. The available tools are:\n" + available_tools_prompt)
            response: Optional[str] = Field(None, description=GENERIC_RESPONSE_PROMPT+"\nSet to null if use_tools=True.")

        resp = await role.aask(inputs, GenericResponse)
        steps.append(ResponseStep(name="GenericResponse", details=resp.dict()))
        if not resp.use_tools:
            return RichResponse(text=resp.response, steps=steps)
        else:
            assert question_with_history.chatbot_extensions is not None
            chatbot_extensions = []
            builtin_ext_names = {ext.name: ext for ext in builtin_extensions}
            for ext in question_with_history.chatbot_extensions:
                if ext['name'] in builtin_ext_names:
                    extension = builtin_ext_names[ext['name']]
                else:
                    extension = ChatbotExtension.parse_obj(ext)
                
                if extension.get_schema:
                    schema = await extension.get_schema()
                    extension.schema_class = jsonschema_to_pydantic(JsonSchemaObject.parse_obj(schema))
                else:
                    input_schemas, _ = extract_schemas(extension.execute)
                    extension.schema_class = input_schemas[0]
                chatbot_extensions.append(extension)

            extension_types = [mode_d.schema_class for mode_d in chatbot_extensions] if question_with_history.chatbot_extensions else []
            logger.info("Response types: %s", extension_types)
            async def run_extension(req):
                assert isinstance(req, tuple(extension_types)), f"Unknown response type: {type(req)}"
                idx = extension_types.index(type(req))
                extension = chatbot_extensions[idx]
                ext_name = extension.name
                steps.append(ResponseStep(name="Execute: " + ext_name, details=req.dict()))
                try:
                    result = await extension.execute(req)
                    steps.append(ResponseStep(name="Output: " + ext_name, details={"result": result}))
                    return result
                except Exception as e:
                    print(f"Failed to run extension {ext_name}, error: {traceback.format_exc()}")
                    steps.append(ResponseStep(name="Error: " + ext_name, details={"Error": traceback.format_exc()}))
                    raise e

            responses = await role.aask(inputs, tuple(extension_types), use_tool_calls=True)
            futs = []
            for resp in responses:
                futs.append(run_extension(resp))

            results = await asyncio.gather(*futs)

            resp = await role.aask(ExtensionCallInput(user_question=question_with_history.question, user_profile=question_with_history.user_profile, results=results), ExtensionCallResponse)
            steps.append(ResponseStep(name="Final Result", details=resp.dict()))
            return RichResponse(text=resp.response, steps=steps)

<<<<<<< HEAD
            steps.append(ResponseStep(name="Document Retrieval", details=req.dict()))
            if req.channel_id == "all":
                docs_with_score = []
                # loop through all the channels
                for channel_id in docs_store_dict.keys():
                    docs_store = docs_store_dict[channel_id]
                    collection_info = collection_info_dict[channel_id]
                    base_url = collection_info.get('base_url')
                    print(f"Retrieving documents from database {channel_id} with query: {req.query}")
                    results_with_scores = await docs_store.asimilarity_search_with_relevance_scores(req.query, k=2)
                    new_docs_with_score = [DocWithScore(doc=doc.page_content, score=score, metadata=doc.metadata, base_url=base_url) for doc, score in results_with_scores]
                    docs_with_score.extend(new_docs_with_score)
                    print(f"Retrieved documents:\n{new_docs_with_score[0].doc[:20] + '...'} (score: {new_docs_with_score[0].score})\n{new_docs_with_score[1].doc[:20] + '...'} (score: {new_docs_with_score[1].score})")
                # rank the documents by relevance score
                docs_with_score = sorted(docs_with_score, key=lambda x: x.score, reverse=True)
                # only keep the top 3 documents
                docs_with_score = docs_with_score[:3]
                search_input = DocumentSearchInput(user_question=req.request, relevant_context=docs_with_score, user_info=req.user_info, format=None, preliminary_response=req.preliminary_response)
                steps.append(ResponseStep(name="Document Search", details=search_input.dict()))
                response = await role.aask(search_input, DocumentResponse)
                steps.append(ResponseStep(name="Document Response", details=response.dict()))
            else:
                docs_store = docs_store_dict[req.channel_id]
                collection_info = collection_info_dict[req.channel_id]
                base_url = collection_info.get('base_url')
                print(f"Retrieving documents from database {req.channel_id} with query: {req.query}")
                results_with_scores = await docs_store.asimilarity_search_with_relevance_scores(req.query, k=3)
                docs_with_score = [DocWithScore(doc=doc.page_content, score=score, metadata=doc.metadata, base_url=base_url) for doc, score in results_with_scores]
                print(f"Retrieved documents:\n{docs_with_score[0].doc[:20] + '...'} (score: {docs_with_score[0].score})\n{docs_with_score[1].doc[:20] + '...'} (score: {docs_with_score[1].score})\n{docs_with_score[2].doc[:20] + '...'} (score: {docs_with_score[2].score})")
                search_input = DocumentSearchInput(user_question=req.request, relevant_context=docs_with_score, user_info=req.user_info, format=collection_info.get('format'), preliminary_response=req.preliminary_response)
                steps.append(ResponseStep(name="Document Search", details=search_input.dict()))
                response = await role.aask(search_input, DocumentResponse)
                steps.append(ResponseStep(name="Document Response", details=response.dict()))
            # source: doc.metadata.get('source', 'N/A')
            return RichResponse(text=response.response, steps=steps)
        elif isinstance(req, tuple(extension_types)):
            idx = extension_types.index(type(req))
            mode_d = question_with_history.chatbot_extensions[idx]
            response_function = mode_d['execute']
            mode_name = mode_d['name']
            steps.append(ResponseStep(name="Extension: " + mode_name, details=req.dict()))
            try:
                result = await response_function(req.dict())
                steps.append(ResponseStep(name="Summarize result: " + mode_name, details={"result": result}))
                resp = await role.aask(ExtensionCallInput(user_question=question_with_history.question, user_profile=question_with_history.user_profile, result=result), ExtensionCallResponse)
                steps.append(ResponseStep(name="Result: " + mode_name, details=resp.dict()))
                return RichResponse(text=resp.response + f"\nExtension call results:\n```\n{result}\n```\n", steps=steps)
            except Exception as e:
                steps.append(ResponseStep(name="Error: " + mode_name, details={"traceback": traceback.format_exc()}))
                resp = await role.aask(ExtensionCallInput(user_question=question_with_history.question, user_profile=question_with_history.user_profile, error=str(e)), ExtensionCallResponse)
                steps.append(ResponseStep(name="Result: " + mode_name, details=resp.dict()))
                return RichResponse(text=resp.response, steps=steps)
        else:
            raise ValueError(f"Unknown response type: {type(req)}")
=======
>>>>>>> 873da263
    customer_service = Role(
        name="Melman",
        profile="Customer Service",
        goal="Your goal as Melman from Madagascar, the community knowledge base manager, is to assist users in effectively utilizing the knowledge base for bioimage analysis. You are responsible for answering user questions, providing clarifications, retrieving relevant documents, and executing scripts as needed. Your overarching objective is to make the user experience both educational and enjoyable.",
        constraints=None,
        actions=[respond_to_user],
    )
    return customer_service

async def save_chat_history(chat_log_full_path, chat_his_dict):    
    # Serialize the chat history to a json string
    chat_history_json = json.dumps(chat_his_dict)

    # Write the serialized chat history to the json file
    async with aiofiles.open(chat_log_full_path, mode='w', encoding='utf-8') as f:
        await f.write(chat_history_json)

    
async def connect_server(server_url):
    """Connect to the server and register the chat service."""
    login_required = os.environ.get("BIOIMAGEIO_LOGIN_REQUIRED") == "true"
    if login_required:
        token = await login({"server_url": server_url})
    else:
        token = None
    server = await connect_to_server({"server_url": server_url, "token": token, "method_timeout": 100})
    await register_chat_service(server)
    
async def register_chat_service(server):
    """Hypha startup function."""
    builtin_extensions = get_builtin_extensions()
    login_required = os.environ.get("BIOIMAGEIO_LOGIN_REQUIRED") == "true"
    chat_logs_path = os.environ.get("BIOIMAGEIO_CHAT_LOGS_PATH", "./chat_logs")
    assert chat_logs_path is not None, "Please set the BIOIMAGEIO_CHAT_LOGS_PATH environment variable to the path of the chat logs folder."
    if not os.path.exists(chat_logs_path):
        print(f"The chat session folder is not found at {chat_logs_path}, will create one now.")
        os.makedirs(chat_logs_path, exist_ok=True)
    
    customer_service = create_customer_service(builtin_extensions)
    event_bus = customer_service.get_event_bus()
    event_bus.register_default_events()
        
    def load_authorized_emails():
        if login_required:
            authorized_users_path = os.environ.get("BIOIMAGEIO_AUTHORIZED_USERS_PATH")
            if authorized_users_path:
                assert os.path.exists(authorized_users_path), f"The authorized users file is not found at {authorized_users_path}"
                with open(authorized_users_path, "r") as f:
                    authorized_users = json.load(f)["users"]
                authorized_emails = [user["email"] for user in authorized_users if "email" in user]
            else:
                authorized_emails = None
        else:
            authorized_emails = None
        return authorized_emails

    authorized_emails = load_authorized_emails()
    def check_permission(user):
        if authorized_emails is None or user["email"] in authorized_emails:
            return True
        else:
            return False
        
    async def report(user_report, context=None):
        if login_required and context and context.get("user"):
            assert check_permission(context.get("user")), "You don't have permission to report the chat history."
        # get the chatbot version
        version = pkg_resources.get_distribution('bioimageio-chatbot').version
        chat_his_dict = {'type':user_report['type'],
                         'feedback':user_report['feedback'],
                         'conversations':user_report['messages'], 
                         'session_id':user_report['session_id'], 
                        'timestamp': str(datetime.datetime.now().strftime("%Y-%m-%d %H:%M:%S")), 
                        'user': context.get('user'),
                        'version': version}
        session_id = user_report['session_id'] + secrets.token_hex(4)
        filename = f"report-{session_id}.json"
        # Create a chat_log.json file inside the session folder
        chat_log_full_path = os.path.join(chat_logs_path, filename)
        await save_chat_history(chat_log_full_path, chat_his_dict)
        print(f"User report saved to {filename}")
        
    async def chat(text, chat_history, user_profile=None, status_callback=None, session_id=None, extensions=None, context=None):
        if login_required and context and context.get("user"):
            assert check_permission(context.get("user")), "You don't have permission to use the chatbot, please sign up and wait for approval"
        session_id = session_id or secrets.token_hex(8)
        # Listen to the `stream` event
        async def stream_callback(message):
            if message.type in ["function_call", "text"]:
                if message.session.id == session_id:
                    await status_callback(message.dict())

        event_bus.on("stream", stream_callback)

        m = QuestionWithHistory(question=text, chat_history=chat_history, user_profile=UserProfile.parse_obj(user_profile), chatbot_extensions=extensions)
        try:
            response = await customer_service.handle(Message(content="", data=m , role="User", session_id=session_id))
            # get the content of the last response
            response = response[-1].data # type: RichResponse
            print(f"\nUser: {text}\nChatbot: {response.text}")
        except Exception as e:
            event_bus.off("stream", stream_callback)
            raise e
        else:
            event_bus.off("stream", stream_callback)

        if session_id:
            chat_history.append({ 'role': 'user', 'content': text })
            chat_history.append({ 'role': 'assistant', 'content': response.text })
            version = pkg_resources.get_distribution('bioimageio-chatbot').version
            chat_his_dict = {'conversations':chat_history, 
                     'timestamp': str(datetime.datetime.now().strftime("%Y-%m-%d %H:%M:%S")), 
                     'user': context.get('user'),
                     'version': version}
            filename = f"chatlogs-{session_id}.json"
            chat_log_full_path = os.path.join(chat_logs_path, filename)
            await save_chat_history(chat_log_full_path, chat_his_dict)
            print(f"Chat history saved to {filename}")
        return response.dict()

    async def ping(context=None):
        if login_required and context and context.get("user"):
            assert check_permission(context.get("user")), "You don't have permission to use the chatbot, please sign up and wait for approval"
        return "pong"

    def encode_base_model(data):
        return data.dict()

    server.register_codec({
        "name": "pydantic-base-model",
        "type": BaseModel,
        "encoder": encode_base_model,
    })

    hypha_service_info = await server.register_service({
        "name": "BioImage.IO Chatbot",
        "id": "bioimageio-chatbot",
        "config": {
            "visibility": "public",
            "require_context": True
        },
        "ping": ping,
        "chat": chat,
        "report": report,
        "builtin_extensions": [{"name": ext.name, "description": ext.description} for ext in builtin_extensions],
    })
    
    version = pkg_resources.get_distribution('bioimageio-chatbot').version
    def reload_index():
<<<<<<< HEAD
        with open(os.path.join(os.path.dirname(__file__), "static/index.html"), "r", encoding='utf-8') as f:
=======
        with open(os.path.join(os.path.dirname(__file__), "static/index.html"), "r", encoding="utf-8") as f:
>>>>>>> 873da263
            index_html = f.read()
        index_html = index_html.replace("https://ai.imjoy.io", server.config['public_base_url'] or f"http://127.0.0.1:{server.config['port']}")
        index_html = index_html.replace('"bioimageio-chatbot"', f'"{hypha_service_info["id"]}"')
        index_html = index_html.replace('v0.1.0', f'v{version}')
        index_html = index_html.replace("LOGIN_REQUIRED", "true" if login_required else "false")
        return index_html
    
    index_html = reload_index()
    debug = os.environ.get("BIOIMAGEIO_DEBUG") == "true"
    async def index(event, context=None):
        return {
            "status": 200,
            "headers": {'Content-Type': 'text/html'},
            "body": reload_index() if debug else index_html,
        }
    
    await server.register_service({
        "id": "bioimageio-chatbot-client",
        "type": "functions",
        "config": {
            "visibility": "public",
            "require_context": False
        },
        "index": index,
    })
    server_url = server.config['public_base_url']

    user_url = f"{server_url}/{server.config['workspace']}/apps/bioimageio-chatbot-client/index"
    print(f"The BioImage.IO Chatbot is available at: {user_url}")
    
if __name__ == "__main__":
    server_url = """https://ai.imjoy.io"""
    loop = asyncio.get_event_loop()
    loop.create_task(connect_server(server_url))
    loop.run_forever()<|MERGE_RESOLUTION|>--- conflicted
+++ resolved
@@ -6,10 +6,6 @@
 import aiofiles
 import traceback
 from imjoy_rpc.hypha import login, connect_to_server
-<<<<<<< HEAD
-import traceback
-=======
->>>>>>> 873da263
 
 from pydantic import BaseModel, Field
 from schema_agents.role import Role
@@ -41,12 +37,7 @@
     """Result of calling an extension function"""
     user_question: str = Field(description="The user's original question.")
     user_profile: Optional[UserProfile] = Field(None, description="The user's profile. You should use this to personalize the response.")
-<<<<<<< HEAD
-    result: Optional[Any] = Field(None, description="The result of calling the extension function. Objects that are not serializable will be stored in a temporary storage and a reference id will be returned(format: {'rtype': 'object', 'reference_id': 'xxx'})")
-    error: Optional[str] = Field(None, description="The error message if the extension function call failed.")
-=======
     results: Optional[List[Any]] = Field(None, description="The results of calling extensions.")
->>>>>>> 873da263
 
 class DocumentResponse(BaseModel):
     """The Document Response to the user's question based on the preliminary response and the documentation search results. The response should be tailored to uer's info if provided. 
@@ -141,63 +132,6 @@
             steps.append(ResponseStep(name="Final Result", details=resp.dict()))
             return RichResponse(text=resp.response, steps=steps)
 
-<<<<<<< HEAD
-            steps.append(ResponseStep(name="Document Retrieval", details=req.dict()))
-            if req.channel_id == "all":
-                docs_with_score = []
-                # loop through all the channels
-                for channel_id in docs_store_dict.keys():
-                    docs_store = docs_store_dict[channel_id]
-                    collection_info = collection_info_dict[channel_id]
-                    base_url = collection_info.get('base_url')
-                    print(f"Retrieving documents from database {channel_id} with query: {req.query}")
-                    results_with_scores = await docs_store.asimilarity_search_with_relevance_scores(req.query, k=2)
-                    new_docs_with_score = [DocWithScore(doc=doc.page_content, score=score, metadata=doc.metadata, base_url=base_url) for doc, score in results_with_scores]
-                    docs_with_score.extend(new_docs_with_score)
-                    print(f"Retrieved documents:\n{new_docs_with_score[0].doc[:20] + '...'} (score: {new_docs_with_score[0].score})\n{new_docs_with_score[1].doc[:20] + '...'} (score: {new_docs_with_score[1].score})")
-                # rank the documents by relevance score
-                docs_with_score = sorted(docs_with_score, key=lambda x: x.score, reverse=True)
-                # only keep the top 3 documents
-                docs_with_score = docs_with_score[:3]
-                search_input = DocumentSearchInput(user_question=req.request, relevant_context=docs_with_score, user_info=req.user_info, format=None, preliminary_response=req.preliminary_response)
-                steps.append(ResponseStep(name="Document Search", details=search_input.dict()))
-                response = await role.aask(search_input, DocumentResponse)
-                steps.append(ResponseStep(name="Document Response", details=response.dict()))
-            else:
-                docs_store = docs_store_dict[req.channel_id]
-                collection_info = collection_info_dict[req.channel_id]
-                base_url = collection_info.get('base_url')
-                print(f"Retrieving documents from database {req.channel_id} with query: {req.query}")
-                results_with_scores = await docs_store.asimilarity_search_with_relevance_scores(req.query, k=3)
-                docs_with_score = [DocWithScore(doc=doc.page_content, score=score, metadata=doc.metadata, base_url=base_url) for doc, score in results_with_scores]
-                print(f"Retrieved documents:\n{docs_with_score[0].doc[:20] + '...'} (score: {docs_with_score[0].score})\n{docs_with_score[1].doc[:20] + '...'} (score: {docs_with_score[1].score})\n{docs_with_score[2].doc[:20] + '...'} (score: {docs_with_score[2].score})")
-                search_input = DocumentSearchInput(user_question=req.request, relevant_context=docs_with_score, user_info=req.user_info, format=collection_info.get('format'), preliminary_response=req.preliminary_response)
-                steps.append(ResponseStep(name="Document Search", details=search_input.dict()))
-                response = await role.aask(search_input, DocumentResponse)
-                steps.append(ResponseStep(name="Document Response", details=response.dict()))
-            # source: doc.metadata.get('source', 'N/A')
-            return RichResponse(text=response.response, steps=steps)
-        elif isinstance(req, tuple(extension_types)):
-            idx = extension_types.index(type(req))
-            mode_d = question_with_history.chatbot_extensions[idx]
-            response_function = mode_d['execute']
-            mode_name = mode_d['name']
-            steps.append(ResponseStep(name="Extension: " + mode_name, details=req.dict()))
-            try:
-                result = await response_function(req.dict())
-                steps.append(ResponseStep(name="Summarize result: " + mode_name, details={"result": result}))
-                resp = await role.aask(ExtensionCallInput(user_question=question_with_history.question, user_profile=question_with_history.user_profile, result=result), ExtensionCallResponse)
-                steps.append(ResponseStep(name="Result: " + mode_name, details=resp.dict()))
-                return RichResponse(text=resp.response + f"\nExtension call results:\n```\n{result}\n```\n", steps=steps)
-            except Exception as e:
-                steps.append(ResponseStep(name="Error: " + mode_name, details={"traceback": traceback.format_exc()}))
-                resp = await role.aask(ExtensionCallInput(user_question=question_with_history.question, user_profile=question_with_history.user_profile, error=str(e)), ExtensionCallResponse)
-                steps.append(ResponseStep(name="Result: " + mode_name, details=resp.dict()))
-                return RichResponse(text=resp.response, steps=steps)
-        else:
-            raise ValueError(f"Unknown response type: {type(req)}")
-=======
->>>>>>> 873da263
     customer_service = Role(
         name="Melman",
         profile="Customer Service",
@@ -347,11 +281,7 @@
     
     version = pkg_resources.get_distribution('bioimageio-chatbot').version
     def reload_index():
-<<<<<<< HEAD
-        with open(os.path.join(os.path.dirname(__file__), "static/index.html"), "r", encoding='utf-8') as f:
-=======
         with open(os.path.join(os.path.dirname(__file__), "static/index.html"), "r", encoding="utf-8") as f:
->>>>>>> 873da263
             index_html = f.read()
         index_html = index_html.replace("https://ai.imjoy.io", server.config['public_base_url'] or f"http://127.0.0.1:{server.config['port']}")
         index_html = index_html.replace('"bioimageio-chatbot"', f'"{hypha_service_info["id"]}"')
