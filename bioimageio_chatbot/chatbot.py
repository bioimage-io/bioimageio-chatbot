--- conflicted
+++ resolved
@@ -78,7 +78,7 @@
     keywords: List[str] = Field(description="A list of search keywords, no space allowed in each keyword.")
     request: str = Field(description="Details concerning the user's request that triggered the model zoo query script execution")
     user_info: Optional[str] = Field("", description="The user's info for personalizing response.")
-
+    top_k: int = Field(10, description="The maximum number of search results to return. Should use a small number to avoid overwhelming the user.")
 class BiiiSearchResult(BaseModel):
     """Search results from biii.eu"""
     results: List[BiiiRow] = Field(description="Search results from biii.eu")
@@ -111,15 +111,19 @@
     relevant_context: List[DocWithScore] = Field(description="Chunks of context retrieved from the documentation that are relevant to the user's original question.")
     user_info: Optional[str] = Field("", description="The user's info for personalizing the response.")
     format: Optional[str] = Field(None, description="The format of the document.")
-    preliminary_response: Optional[str] = Field(None, description="The preliminary response to the user's question. This will be combined with the retrieved documents to produce the final response.")
-
-class FinalResponse(BaseModel):
-    """The final response to the user's question based on the preliminary response and the documentation search results. The response should be tailored to uer's info if provided. 
+    preliminary_response: Optional[str] = Field(None, description="The preliminary response to the user's question. This will be combined with the retrieved documents to produce the Document Response.")
+
+class DocumentResponse(BaseModel):
+    """The Document Response to the user's question based on the preliminary response and the documentation search results. The response should be tailored to uer's info if provided. 
     If the documentation search results are relevant to the user's question, provide a text response to the question based on the search results.
     If the documentation search results contains only low relevance scores or if the question isn't relevant to the search results, return the preliminary response.
     Importantly, if you can't confidently provide a relevant response to the user's question, return 'Sorry I didn't find relevant information in model zoo, please try again.'."""
     response: str = Field(description="The answer to the user's question based on the search results. Can be either a detailed response in markdown format if the search results are relevant to the user's question or 'I don't know'.")
 
+class BiiiResponse(BaseModel):
+    """Summarize the search results from biii.eu"""
+    response: str = Field(description="The answer to the user's question based on the search results. Can be either a detailed response in markdown format if the search results are relevant to the user's question or 'I don't know'. It should resolve relative URLs in the search results using the base_url.")
+    
 class ChannelInfo(BaseModel):
     """The selected knowledge base channel for the user's question. If provided, rely only on the selected channel when answering the user's question."""
     id: str = Field(description="The channel id.")
@@ -185,8 +189,6 @@
 
     async def respond_to_user(question_with_history: QuestionWithHistory = None, role: Role = None) -> str:
         """Answer the user's question directly or retrieve relevant documents from the documentation, or create a Python Script to get information about details of models."""
-<<<<<<< HEAD
-=======
         steps = []
         inputs = [question_with_history.user_profile] + list(question_with_history.chat_history) + [question_with_history.question]
         # The channel info will be inserted at the beginning of the inputs
@@ -194,7 +196,6 @@
             inputs.insert(0, question_with_history.channel_info)
         
 
->>>>>>> 229ad001
         if question_with_history.channel_info:
             channel_prompt = f"The channel_id of the knowledge base to search. It MUST be set to {question_with_history.channel_info.id} (selected by the user)."
         else:
@@ -203,32 +204,18 @@
         class DocumentRetrievalInput(BaseModel):
             """Input for searching knowledge bases and finding documents relevant to the user's request."""
             request: str = Field(description="The user's detailed request")
-            preliminary_response: str = Field(description="The preliminary response to the user's question. This will be combined with the retrieved documents to produce the final response.")
+            preliminary_response: str = Field(description="The preliminary response to the user's question. This will be combined with the retrieved documents to produce the Document Response.")
             query: str = Field(description="The query used to retrieve documents related to the user's request. Take preliminary_response as reference to generate query if needed.")
             user_info: Optional[str] = Field("", description="Brief user info summary including name, background, etc., for personalizing responses to the user.")
             channel_id: str = Field(description=channel_prompt)
 
-<<<<<<< HEAD
         steps = []
         inputs = [question_with_history.user_profile] + list(question_with_history.chat_history) + [question_with_history.question]
 
-        mode_types = [DirectResponse, DocumentRetrievalInput, ModelZooInfoScript, LearningResponse]
-        if question_with_history.custom_functions is not None: # Wei
+        mode_types = [DirectResponse, DocumentRetrievalInput, ModelZooInfoScript, SearchOnBiii, LearningResponse, CodingResponse]
+        if question_with_history.custom_functions: # Wei
             for mode_d in question_with_history.custom_functions:
                 mode_types.append(mode_d['schema_class'])
-        # local_extensions = load_extensions_from_json(Path(__file__).parent / "chatbot_extensions" / "extensions.json")
-        if question_with_history.custom_functions == {}: # I think there's some weird casting going on with the pydantic validation
-            question_with_history.custom_functions = None
-        if question_with_history.custom_functions is None and len(local_extensions) > 0:
-            question_with_history.custom_functions = []
-        # for x in local_extensions:
-        #     question_with_history.custom_functions.append(
-        #         {'name' : x.name,
-        #          'description' : x.description,
-        #          'schema_class' : x.schema_class,
-        #          'execute' : x.execute}
-        #     )
-        #     mode_types.append(x.schema_class)
         mode_types = tuple(mode_types)
 
 
@@ -237,22 +224,10 @@
             inputs.insert(0, question_with_history.channel_info)
 
         if question_with_history.channel_info is not None:
-            if question_with_history.channel_info.id == "learn":
-                try:
-                    req = await role.aask(inputs, LearningResponse)
-                    steps.append(ResponseStep(name="Learn", details=req.dict()))
-                except Exception as e:
-                    # try again
-                    req = await role.aask(inputs, LearningResponse)
-                    steps.append(ResponseStep(name="Learn"))
-                return RichResponse(text=req.response, steps=steps)
-            elif question_with_history.channel_info.id == "coding":
-                try:
-                    req = await role.aask(inputs, CodingResponse)
-                except Exception as e:
-                    # try again
-                    req = await role.aask(inputs, CodingResponse)
-                return RichResponse(text=req.response, steps=steps)
+            if question_with_history.channel_info.id == "biii.eu":
+                req = await role.aask(inputs, Union[DirectResponse, SearchOnBiii, LearningResponse, CodingResponse])
+            elif question_with_history.channel_info.id == "bioimage.io":
+                req = await role.aask(inputs, Union[DirectResponse, DocumentRetrievalInput, ModelZooInfoScript, LearningResponse, CodingResponse])
             elif question_with_history.custom_functions is not None: # Wei
                 for mode_d in question_with_history.custom_functions:
                     mode_name = mode_d['name']
@@ -266,41 +241,28 @@
                         response = await response_function(req.dict())
                         steps.append(ResponseStep(name="function call: " + mode_name, details=str(response)))
                         return RichResponse(text=response, steps=steps)
-
+            return RichResponse(text=f"Unknown channel selected: {question_with_history.channel_info.id}")
         if not question_with_history.channel_info or question_with_history.channel_info.id == "bioimage.io":
             try:
                 req = await role.aask(inputs, Union[mode_types])
             except Exception as e:
                 # try again
                 req = await role.aask(inputs, Union[mode_types])
-=======
-        if question_with_history.channel_info is not None:
-            if question_with_history.channel_info.id == "learn":
-                req = await role.aask(inputs, Union[DirectResponse, LearningResponse])
-            elif question_with_history.channel_info.id == "coding":
-                req = await role.aask(inputs, Union[DirectResponse, CodingResponse])
-            elif question_with_history.channel_info.id == "biii.eu":
-                req = await role.aask(inputs, Union[DirectResponse, SearchOnBiii])
-            elif question_with_history.channel_info.id == "bioimage.io":
-                req = await role.aask(inputs, Union[DirectResponse, DocumentRetrievalInput, ModelZooInfoScript])
-            else:
-                return RichResponse(text=f"Unknown channel selected: {question_with_history.channel_info.id}")
->>>>>>> 229ad001
         else:
             req = await role.aask(inputs, Union[DirectResponse, DocumentRetrievalInput, ModelZooInfoScript, SearchOnBiii, LearningResponse, CodingResponse])
 
         if isinstance(req, (DirectResponse, LearningResponse, CodingResponse)):
             return RichResponse(text=req.response, steps=steps)
         elif isinstance(req, SearchOnBiii):
-            print(f"Searching biii.eu with keywords: {req.keywords}")
+            print(f"Searching biii.eu with keywords: {req.keywords}, top_k: {req.top_k}")
             try:
                 loop = asyncio.get_running_loop()
                 steps.append(ResponseStep(name="Search on biii.eu", details=req.dict()))
                 results = await loop.run_in_executor(None, search_biii_with_links, req.keywords, "software", "")
                 if results:
-                    results = BiiiSearchResult(results=results[:10], request=req.request, user_info=req.user_info, base_url="https://biii.eu")
+                    results = BiiiSearchResult(results=results[:req.top_k], request=req.request, user_info=req.user_info, base_url="https://biii.eu")
                     steps.append(ResponseStep(name="Summarize results from biii.eu", details=results.dict()))
-                    response = await role.aask(results, FinalResponse)
+                    response = await role.aask(results, BiiiResponse)
                     return RichResponse(text=response.response, steps=steps)
                 else:
                     return RichResponse(text=f"Sorry I didn't find relevant information in biii.eu about {req.keywords}", steps=steps)
@@ -329,8 +291,8 @@
                 docs_with_score = docs_with_score[:3]
                 search_input = DocumentSearchInput(user_question=req.request, relevant_context=docs_with_score, user_info=req.user_info, format=None, preliminary_response=req.preliminary_response)
                 steps.append(ResponseStep(name="Document Search", details=search_input.dict()))
-                response = await role.aask(search_input, FinalResponse)
-                steps.append(ResponseStep(name="Final Response", details=response.dict()))
+                response = await role.aask(search_input, DocumentResponse)
+                steps.append(ResponseStep(name="Document Response", details=response.dict()))
             else:
                 docs_store = docs_store_dict[req.channel_id]
                 collection_info = collection_info_dict[req.channel_id]
@@ -341,8 +303,8 @@
                 print(f"Retrieved documents:\n{docs_with_score[0].doc[:20] + '...'} (score: {docs_with_score[0].score})\n{docs_with_score[1].doc[:20] + '...'} (score: {docs_with_score[1].score})\n{docs_with_score[2].doc[:20] + '...'} (score: {docs_with_score[2].score})")
                 search_input = DocumentSearchInput(user_question=req.request, relevant_context=docs_with_score, user_info=req.user_info, format=collection_info.get('format'), preliminary_response=req.preliminary_response)
                 steps.append(ResponseStep(name="Document Search", details=search_input.dict()))
-                response = await role.aask(search_input, FinalResponse)
-                steps.append(ResponseStep(name="Final Response", details=response.dict()))
+                response = await role.aask(search_input, DocumentResponse)
+                steps.append(ResponseStep(name="Document Response", details=response.dict()))
             # source: doc.metadata.get('source', 'N/A')
             return RichResponse(text=response.response, steps=steps)
         elif isinstance(req, ModelZooInfoScript):
@@ -357,8 +319,8 @@
                 stderr=result["stderr"],
                 request=req.request,
                 user_info=req.user_info
-            ), FinalResponse)
-            steps.append(ResponseStep(name="Final Response", details=response.dict()))
+            ), DocumentResponse)
+            steps.append(ResponseStep(name="Document Response", details=response.dict()))
             return RichResponse(text=response.response, steps=steps)
         elif question_with_history.custom_functions is not None:
             for mode_d in question_with_history.custom_functions:
@@ -424,6 +386,7 @@
     channel_id_by_name = {collection['name']: collection['id'] for collection in collections + additional_channels}
     description_by_id = {collection['id']: collection['description'] for collection in collections + additional_channels}
     customer_service = create_customer_service(knowledge_base_path)
+    # local_modes = load_extensions_from_json(Path(__file__).parent / "chatbot_extensions" / "extensions.json")
     
     event_bus = customer_service.get_event_bus()
     event_bus.register_default_events()
@@ -479,7 +442,7 @@
                     await status_callback(message.dict())
 
         event_bus.on("stream", stream_callback)
-<<<<<<< HEAD
+        
         if custom_functions is not None: 
             custom_functions = [
                 {   
@@ -489,43 +452,8 @@
                     "execute": x['execute']
                     } for x in custom_functions]
 
-        custom_modes = {x['name'] : x for x in custom_functions} if custom_functions is not None else None
-        local_modes = {x.name : {'description' : x.description} for x in load_extensions_from_json(Path(__file__).parent / "chatbot_extensions" / "extensions.json")}
-        if custom_modes is not None:
-            for k,v in custom_modes.items():
-                local_modes[k] = v
-        if channel == 'learn':
-            channel_id = 'learn'
-        elif local_modes is not None and channel in local_modes.keys(): # Wei
-            channel_id = channel
-        elif channel == 'coding':
-            channel_id = 'coding'
-        else:
-            if channel == 'auto':
-                channel = None
-            if channel:
-                assert channel in channel_id_by_name, f"Channel {channel} is not found, available channels are {list(channel_id_by_name.keys())}"
-                channel_id = channel_id_by_name[channel]
-            else:
-                channel_id = None
-        if channel == 'learn':
-            channel_info = {"id": channel_id, "name": channel, "description": "Learning assistant"}
-        elif channel in local_modes.keys(): # Wei
-            mode_name = channel
-            channel_info = {"id" : mode_name, "name" : mode_name, "description" : local_modes[channel]['description']}
-        elif channel == 'coding':
-            channel_info = {"id": channel_id, "name": channel, "description": "Coding assistant"}
-        else:
-            channel_info = channel_id and {"id": channel_id, "name": channel, "description": description_by_id[channel_id]}
-=======
-
-
         if image_data:
             await status_callback({"type": "text", "content": f"\n![Uploaded Image]({image_data})\n"})
-            try:
-                decoded_image_data = decode_base64(image_data)
-            except Exception as e:
-                return f"Failed to decode the image, error: {e}"
 
         # Get the channel id by its name
         if channel == 'auto':
@@ -537,9 +465,9 @@
             channel_id = None
         
         channel_info = channel_id and {"id": channel_id, "name": channel, "description": description_by_id[channel_id]}
->>>>>>> 229ad001
         if channel_info:
             channel_info = ChannelInfo.parse_obj(channel_info)
+        
         
         m = QuestionWithHistory(question=text, chat_history=chat_history, user_profile=UserProfile.parse_obj(user_profile),channel_info=channel_info, custom_functions=custom_functions)
         if image_data: # Checks if user uploaded an image, if so wait for it to upload
@@ -577,16 +505,7 @@
             assert check_permission(context.get("user")), "You don't have permission to use the chatbot, please sign up and wait for approval"
         return "pong"
 
-<<<<<<< HEAD
-    channels = [collection['name'] for collection in collections]
-    channels.append("learn")
-    local_modes = load_extensions_from_json(Path(__file__).parent / "chatbot_extensions" / "extensions.json")
-    for mode_d in local_modes: # Wei 
-        channels.append(mode_d.name)
-    channels.append("coding")
-=======
     channels = [collection['name'] for collection in collections + additional_channels]
->>>>>>> 229ad001
     hypha_service_info = await server.register_service({
         "name": "BioImage.IO Chatbot",
         "id": "bioimageio-chatbot",
