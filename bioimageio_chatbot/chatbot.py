import asyncio
import os
import json
import datetime
import secrets
import aiofiles
from imjoy_rpc.hypha import login, connect_to_server

from pydantic import BaseModel, Field
from schema_agents.role import Role
from schema_agents.schema import Message
from typing import Any, Dict, List, Optional, Union
import requests
import sys
import io
from bioimageio_chatbot.knowledge_base import load_knowledge_base
from bioimageio_chatbot.utils import get_manifest
import pkg_resources

def load_model_info():
    response = requests.get("https://bioimage-io.github.io/collection-bioimage-io/collection.json")
    assert response.status_code == 200
    model_info = response.json()
    resource_items = model_info['collection']
    return resource_items

def execute_code(script, context=None):
    if context is None:
        context = {}

    # Redirect stdout and stderr to capture their output
    original_stdout = sys.stdout
    original_stderr = sys.stderr
    sys.stdout = io.StringIO()
    sys.stderr = io.StringIO()

    try:
        # Create a copy of the context to avoid modifying the original
        local_vars = context.copy()

        # Execute the provided Python script with access to context variables
        exec(script, local_vars)

        # Capture the output from stdout and stderr
        stdout_output = sys.stdout.getvalue()
        stderr_output = sys.stderr.getvalue()

        return {
            "stdout": stdout_output,
            "stderr": stderr_output,
            # "context": local_vars  # Include context variables in the result
        }
    except Exception as e:
        return {
            "stdout": "",
            "stderr": str(e),
            # "context": context  # Include context variables in the result even if an error occurs
        }
    finally:
        # Restore the original stdout and stderr
        sys.stdout = original_stdout
        sys.stderr = original_stderr


class ModelZooInfoScriptResults(BaseModel):
    """Results of executing the model zoo info query script."""
    stdout: str = Field(description="The output from stdout.")
    stderr: str = Field(description="The output from stderr.")
    request: str = Field(description="User's request in details")
    user_info: Optional[str] = Field("", description="User info for personalize response.")

class DirectResponse(BaseModel):
    """Direct response to a user's question."""
    response: str = Field(description="The response to the user's question.")

class DocWithScore(BaseModel):
    """A document with relevance score and relevant information."""
    doc: str = Field(description="The document retrieved.")
    score: float = Field(description="The relevance score of the document.")
    metadata: Dict[str, Any] = Field(description="The metadata of the document.")
    base_url: Optional[str] = Field(None, description="The base url of the documentation, used for resolve relative URL in the document and produce markdown links.")
    format: Optional[str] = Field(None, description="The format of the document.")
    
class DocumentSearchInput(BaseModel):
    """Results of document retrieval from documentation."""
    user_question: str = Field(description="The user's original question.")
    relevant_context: List[DocWithScore] = Field(description="Context chunks from the documentation")
    user_info: Optional[str] = Field("", description="User info for personalize response.")
    
class FinalResponse(BaseModel):
    """The final response to the user's question. If the retrieved context has low relevance score, or the question isn't relevant to the retrieved context, return 'I don't know'."""
    response: str = Field(description="The answer to the user's question in markdown format.")

class ChannelInfo(BaseModel):
    """The selected channel of the user's question. If provided, stick to the selected channel when answering the user's question."""
    id: str = Field(description="The channel id.")
    name: str = Field(description="The channel name.")
    description: str = Field(description="The channel description.")

class UserProfile(BaseModel):
    """The user's profile. This will be used to personalize the response."""
    name: str = Field(description="The user's name.", max_length=32)
    occupation: str = Field(description="The user's occupation. ", max_length=128)
    background: str = Field(description="The user's background. ", max_length=256)

class QuestionWithHistory(BaseModel):
    """The user's question, chat history and user's profile."""
    question: str = Field(description="The user's question.")
    chat_history: Optional[List[Dict[str, str]]] = Field(None, description="The chat history.")
    user_profile: Optional[UserProfile] = Field(None, description="The user's profile. You should use this to personalize the response based on the user's background and occupation.")
    channel_info: Optional[ChannelInfo] = Field(None, description="The selected channel of the user's question. If provided, stick to the selected channel when answering the user's question.")

def create_customer_service(db_path):
    collections = get_manifest()['collections']
    docs_store_dict = load_knowledge_base(db_path)
    collection_info_dict = {collection['id']: collection for collection in collections}
    resource_items = load_model_info()
    types = set()
    tags = set()
    for resource in resource_items:
        types.add(resource['type'])
        tags.update(resource['tags'])
    types = list(types)
    tags = list(tags)[:10]
    
    channels_info = "\n".join(f"""- `{collection['id']}`: {collection['description']}""" for collection in collections)
    resource_item_stats = f"""Each item contains the following fields: {list(resource_items[0].keys())}\nThe available resource types are: {types}\nSome example tags: {tags}\nHere is an example: {resource_items[0]}"""
    class ChannelQuery(BaseModel):
        """A query to a specific channel."""
        query: str = Field(description="Query to be used for retrieving relevant documents at specific channel.")
<<<<<<< HEAD
        channel_id: str = Field(description=f"Channel used for retrieving. The available channels are:\n{channels_info}")
        k: int = Field(description="The top-k number of documents to be retrieved from the channel, higher k number means more documents to retriev. Default 2, maximum 20.")
=======
        channel_id: str = Field(description=f"Channel id used for retrieving. It MUST be the same as the user provided channel_id, and if not specified select one based on the query automatically. The available channels are:\n{channels_info}")
        k: int = Field(description="The top-k number of documents to be retrieved from the channel, higher k number means more documents to retrieve. Default 2, maximum 20.")
>>>>>>> 33cdb994
    
    class DocumentRetrievalInput(BaseModel):
        """Input for finding relevant documents from databases."""
        queries: List[ChannelQuery] = Field(description="A list of queries to be used for retrieving relevant documents in one or more channels. The channel_id for each query MUST be the same as the user provided channel_id, and if not specified it should be select based on the query automatically. The available channels are:\n{channels_info}")
        request: str = Field(description="User's request in details")
        user_info: Optional[str] = Field("",description="Brief user info summary for personalized response, including name, background etc.")

    class ModelZooInfoScript(BaseModel):
        """Create a Python Script to get information about details of models, applications and datasets etc."""
        script: str = Field(description="The script to be executed, the script use a predefined local variable `resources` which contains a list of dictionaries with all the resources in the model zoo (including models, applications, datasets etc.), the response to the query should be printed to the stdout. Details about the `resources`:\n" + resource_item_stats)
        request: str = Field(description="User's request in details")
        user_info: Optional[str] = Field("", description="Brief user info summary for personalized response, including name, background etc.")

    async def respond_to_user(question_with_history: QuestionWithHistory = None, role: Role = None) -> str:
        """Answer the user's question directly or retrieve relevant documents from the documentation, or create a Python Script to get information about details of models. ALWAYS clarify the user's query if it's ambiguous."""
        inputs = [question_with_history.user_profile] + list(question_with_history.chat_history) + [question_with_history.question]
        # The channel info will be inserted at the beginning of the inputs
        if question_with_history.channel_info:
            inputs.insert(0, question_with_history.channel_info)
        if not question_with_history.channel_info or question_with_history.channel_info.id == "bioimage.io":
            try:
                req = await role.aask(inputs, Union[DirectResponse, DocumentRetrievalInput, ModelZooInfoScript])
            except Exception as e:
                # try again
                req = await role.aask(inputs, Union[DirectResponse, DocumentRetrievalInput, ModelZooInfoScript])
        else:
            try:
                req = await role.aask(inputs, Union[DirectResponse, DocumentRetrievalInput])
            except Exception as e:
                # try again
                req = await role.aask(inputs, Union[DirectResponse, DocumentRetrievalInput])
        if isinstance(req, DirectResponse):
            return req.response
        elif isinstance(req, DocumentRetrievalInput):
            docs_with_score = []
            # enumerate req.channel_id
            for query_channel in req.queries:
                docs_store = docs_store_dict[query_channel.channel_id]
                collection_info = collection_info_dict[query_channel.channel_id]
                print(f"Retrieving documents from database {query_channel.channel_id} with query: {query_channel.query} and k={query_channel.k}")
                results_with_scores = await docs_store.asimilarity_search_with_relevance_scores(query_channel.query, k=query_channel.k)
                docs_with_score.extend([DocWithScore(doc=doc.page_content, score=round(score,2), metadata=doc.metadata, base_url=collection_info.get('base_url'), format=collection_info.get('format')) for doc, score in results_with_scores])
            for i in range(len(docs_with_score)):
                print(f"Retrieved document:\n{docs_with_score[i].doc[:20] + '...'} (score: {docs_with_score[i].score})")
            search_input = DocumentSearchInput(user_question=req.request, relevant_context=docs_with_score, user_info=req.user_info)
            response = await role.aask(search_input, FinalResponse)
            return response.response
        elif isinstance(req, ModelZooInfoScript):
            loop = asyncio.get_running_loop()
            print(f"Executing the script:\n{req.script}")
            result = await loop.run_in_executor(None, execute_code, req.script, {"resources": resource_items})
            print(f"Script execution result:\n{result}")
            response = await role.aask(ModelZooInfoScriptResults(
                stdout=result["stdout"],
                stderr=result["stderr"],
                request=req.request,
                user_info=req.user_info
            ), FinalResponse)
            return response.response
        
    customer_service = Role(
        name="Melman",
        profile="Customer Service",
        goal="Your goal as Melman from Madagascar, the community knowledge base manager, is to assist users in effectively utilizing the BioImage.IO knowledge base for bioimage analysis. You are responsible for answering user questions, providing clarifications, retrieving relevant documents, and executing scripts as needed. Your overarching objective is to make the user experience both educational and enjoyable.",
        constraints=None,
        actions=[respond_to_user],
    )
    return customer_service

async def save_chat_history(chat_log_full_path, chat_his_dict):    
    # Serialize the chat history to a json string
    chat_history_json = json.dumps(chat_his_dict)

    # Write the serialized chat history to the json file
    async with aiofiles.open(chat_log_full_path, mode='w', encoding='utf-8') as f:
        await f.write(chat_history_json)

    
async def connect_server(server_url):
    """Connect to the server and register the chat service."""
    login_required = os.environ.get("BIOIMAGEIO_LOGIN_REQUIRED") == "true"
    if login_required:
        token = await login({"server_url": server_url})
    else:
        token = None
    server = await connect_to_server({"server_url": server_url, "token": token, "method_timeout": 100})
    await register_chat_service(server)
    
async def register_chat_service(server):
    """Hypha startup function."""
    collections = get_manifest()['collections']
    login_required = os.environ.get("BIOIMAGEIO_LOGIN_REQUIRED") == "true"
    knowledge_base_path = os.environ.get("BIOIMAGEIO_KNOWLEDGE_BASE_PATH", "./bioimageio-knowledge-base")
    assert knowledge_base_path is not None, "Please set the BIOIMAGEIO_KNOWLEDGE_BASE_PATH environment variable to the path of the knowledge base."
    if not os.path.exists(knowledge_base_path):
        print(f"The knowledge base is not found at {knowledge_base_path}, will download it automatically.")
        os.makedirs(knowledge_base_path, exist_ok=True)

    chat_logs_path = os.environ.get("BIOIMAGEIO_CHAT_LOGS_PATH", "./chat_logs")
    assert chat_logs_path is not None, "Please set the BIOIMAGEIO_CHAT_LOGS_PATH environment variable to the path of the chat logs folder."
    if not os.path.exists(chat_logs_path):
        print(f"The chat session folder is not found at {chat_logs_path}, will create one now.")
        os.makedirs(chat_logs_path, exist_ok=True)
    
    channel_id_by_name = {collection['name']: collection['id'] for collection in collections}
    description_by_id = {collection['id']: collection['description'] for collection in collections}
    customer_service = create_customer_service(knowledge_base_path)
    
    event_bus = customer_service.get_event_bus()
    event_bus.register_default_events()
        
    def load_authorized_emails():
        if login_required:
            authorized_users_path = os.environ.get("BIOIMAGEIO_AUTHORIZED_USERS_PATH")
            if authorized_users_path:
                assert os.path.exists(authorized_users_path), f"The authorized users file is not found at {authorized_users_path}"
                with open(authorized_users_path, "r") as f:
                    authorized_users = json.load(f)["users"]
                authorized_emails = [user["email"] for user in authorized_users if "email" in user]
            else:
                authorized_emails = None
        else:
            authorized_emails = None
        return authorized_emails

    authorized_emails = load_authorized_emails()
    def check_permission(user):
        if authorized_emails is None or user["email"] in authorized_emails:
            return True
        else:
            return False
        
    async def report(user_report, context=None):
        if login_required and context and context.get("user"):
            assert check_permission(context.get("user")), "You don't have permission to report the chat history."
        chat_his_dict = {'type':user_report['type'],
                         'feedback':user_report['feedback'],
                         'conversations':user_report['messages'], 
                         'session_id':user_report['session_id'], 
                        'timestamp': str(datetime.datetime.now().strftime("%Y-%m-%d %H:%M:%S")), 
                        'user': context.get('user')}
        session_id = user_report['session_id'] + secrets.token_hex(4)
        filename = f"report-{session_id}.json"
        # Create a chat_log.json file inside the session folder
        chat_log_full_path = os.path.join(chat_logs_path, filename)
        await save_chat_history(chat_log_full_path, chat_his_dict)
        print(f"User report saved to {filename}")
        
    async def chat(text, chat_history, user_profile=None, channel=None, status_callback=None, session_id=None, context=None):
        if login_required and context and context.get("user"):
            assert check_permission(context.get("user")), "You don't have permission to use the chatbot, please sign up and wait for approval"
        session_id = session_id or secrets.token_hex(8)
        # Listen to the `stream` event
        async def stream_callback(message):
            if message["type"] in ["function_call", "text"]:
                if message["session_id"] == session_id:
                    await status_callback(message)

        event_bus.on("stream", stream_callback)
        
        # Get the channel id by its name
        if channel == 'auto':
            channel = None
        if channel:
            assert channel in channel_id_by_name, f"Channel {channel} is not found, available channels are {list(channel_id_by_name.keys())}"
            channel_id = channel_id_by_name[channel]
        else:
            channel_id = None

        channel_info = channel_id and {"id": channel_id, "name": channel, "description": description_by_id[channel_id]}
        if channel_info:
            channel_info = ChannelInfo.parse_obj(channel_info)
        # user_profile = {"name": "lulu", "occupation": "data scientist", "background": "machine learning and AI"}
        m = QuestionWithHistory(question=text, chat_history=chat_history, user_profile=UserProfile.parse_obj(user_profile),channel_info=channel_info)
        try:
            response = await customer_service.handle(Message(content=m.json(), data=m , role="User"), session_id=session_id)
            # get the content of the last response
            response = response[-1].content
            print(f"\nUser: {text}\nChatbot: {response}")
        except Exception as e:
            event_bus.off("stream", stream_callback)
            raise e
        else:
            event_bus.off("stream", stream_callback)

        if session_id:
            chat_history.append({ 'role': 'user', 'content': text })
            chat_history.append({ 'role': 'assistant', 'content': response })
            chat_his_dict = {'conversations':chat_history, 
                     'timestamp': str(datetime.datetime.now().strftime("%Y-%m-%d %H:%M:%S")), 
                     'user': context.get('user')}
            filename = f"chatlogs-{session_id}.json"
            chat_log_full_path = os.path.join(chat_logs_path, filename)
            await save_chat_history(chat_log_full_path, chat_his_dict)
            print(f"Chat history saved to {filename}")
        return response

    async def ping(context=None):
        if login_required and context and context.get("user"):
            assert check_permission(context.get("user")), "You don't have permission to use the chatbot, please sign up and wait for approval"
        return "pong"

    hypha_service_info = await server.register_service({
        "name": "BioImage.IO Chatbot",
        "id": "bioimageio-chatbot",
        "config": {
            "visibility": "public",
            "require_context": True
        },
        "ping": ping,
        "chat": chat,
        "report": report,
        "channels": [collection['name'] for collection in collections]
    })
    
    version = pkg_resources.get_distribution('bioimageio-chatbot').version
    
    with open(os.path.join(os.path.dirname(__file__), "static/index.html"), "r") as f:
        index_html = f.read()
    index_html = index_html.replace("https://ai.imjoy.io", server.config['public_base_url'] or f"http://127.0.0.1:{server.config['port']}")
    index_html = index_html.replace('"bioimageio-chatbot"', f'"{hypha_service_info["id"]}"')
    index_html = index_html.replace('v0.1.0', f'v{version}')
    index_html = index_html.replace("LOGIN_REQUIRED", "true" if login_required else "false")
    async def index(event, context=None):
        return {
            "status": 200,
            "headers": {'Content-Type': 'text/html'},
            "body": index_html
        }
    
    await server.register_service({
        "id": "bioimageio-chatbot-client",
        "type": "functions",
        "config": {
            "visibility": "public",
            "require_context": False
        },
        "index": index,
    })
    server_url = server.config['public_base_url']

    print(f"The BioImage.IO Chatbot is available at: {server_url}/{server.config['workspace']}/apps/bioimageio-chatbot-client/index")

if __name__ == "__main__":
    # asyncio.run(main())
    server_url = "https://ai.imjoy.io"
    loop = asyncio.get_event_loop()
    loop.create_task(connect_server(server_url))
    loop.run_forever()<|MERGE_RESOLUTION|>--- conflicted
+++ resolved
@@ -128,13 +128,8 @@
     class ChannelQuery(BaseModel):
         """A query to a specific channel."""
         query: str = Field(description="Query to be used for retrieving relevant documents at specific channel.")
-<<<<<<< HEAD
         channel_id: str = Field(description=f"Channel used for retrieving. The available channels are:\n{channels_info}")
         k: int = Field(description="The top-k number of documents to be retrieved from the channel, higher k number means more documents to retriev. Default 2, maximum 20.")
-=======
-        channel_id: str = Field(description=f"Channel id used for retrieving. It MUST be the same as the user provided channel_id, and if not specified select one based on the query automatically. The available channels are:\n{channels_info}")
-        k: int = Field(description="The top-k number of documents to be retrieved from the channel, higher k number means more documents to retrieve. Default 2, maximum 20.")
->>>>>>> 33cdb994
     
     class DocumentRetrievalInput(BaseModel):
         """Input for finding relevant documents from databases."""
