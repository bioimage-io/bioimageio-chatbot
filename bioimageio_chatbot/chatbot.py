import asyncio
import os
import json
import datetime
import secrets
import aiofiles
import traceback
from imjoy_rpc.hypha import login, connect_to_server

from pydantic import BaseModel, Field
from schema_agents.role import Role
from schema_agents.schema import Message
from typing import Any, Dict, List, Optional
import pkg_resources
from bioimageio_chatbot.jsonschema_pydantic import jsonschema_to_pydantic, JsonSchemaObject
from bioimageio_chatbot.chatbot_extensions import get_builtin_extensions
from bioimageio_chatbot.utils import extract_schemas, ChatbotExtension
import logging

logger = logging.getLogger('bioimageio-chatbot')

GENERIC_RESPONSE_PROMPT = """Create direct response for various scenarios:
- General Inquiries: When faced with straightforward questions where a direct answer is possible, the chatbot should provide clear, accurate, and concise responses.
- Educational Support: If a question is related to learning or seeks explanation about specific concepts or terms, the chatbot's response should be informative and educational, aiding in the user's understanding of the topic.
- Technical Assistance: For queries that involve technical aspects, such as scripting, coding, or specific professional knowledge, the chatbot should offer detailed, practical advice or solutions. This includes providing example codes, step-by-step guides, or explanations tailored to the user's level of expertise.
- Coding Assistance: If a question is related to coding, the chatbot should provide detailed, practical advice or solutions. This includes providing valid source code or script with comments tailored to the user's level of expertise.
For other types of queries, set use_tools to True to use tools to obtain additional information to help the user.
"""

class UserProfile(BaseModel):
    """The user's profile. This will be used to personalize the response to the user."""
    name: str = Field(description="The user's name.", max_length=32)
    occupation: str = Field(description="The user's occupation.", max_length=128)
    background: str = Field(description="The user's background.", max_length=256)

class ExtensionCallInput(BaseModel):
    """Result of calling an extension function"""
    user_question: str = Field(description="The user's original question.")
    user_profile: Optional[UserProfile] = Field(None, description="The user's profile. You should use this to personalize the response.")
    results: Optional[List[Any]] = Field(None, description="The results of calling extensions.")

class DocumentResponse(BaseModel):
    """The Document Response to the user's question based on the preliminary response and the documentation search results. The response should be tailored to uer's info if provided. 
    If the documentation search results are relevant to the user's question, provide a text response to the question based on the search results.
    If the documentation search results contains only low relevance scores or if the question isn't relevant to the search results, return the preliminary response.
    Importantly, if you can't confidently provide a relevant response to the user's question, return 'Sorry I didn't find relevant information, please try again.'."""
    response: str = Field(description="The answer to the user's question based on the search results. Can be either a detailed response in markdown format if the search results are relevant to the user's question or 'I don't know'.")

class ExtensionCallResponse(BaseModel):
    """Summarize the result of calling an extension function.
    If the function call results are irrelevant to the user's question or if the extension function fails, tell the user that you don't know the answer and provide a summary fo the results.
    """
    relevant: bool = Field(description="Whether the results of calling the extension function are relevant to the user's question.")
    response: str = Field(description="The answer to the user's question based on the result of calling the extension function.")

class QuestionWithHistory(BaseModel):
    """The user's question, chat history, and user's profile."""
    question: str = Field(description="The user's question.")
    chat_history: Optional[List[Dict[str, str]]] = Field(None, description="The chat history.")
    user_profile: Optional[UserProfile] = Field(None, description="The user's profile. You should use this to personalize the response based on the user's background and occupation.")
    chatbot_extensions: Optional[List[Dict[str, Any]]] = Field(None, description="Chatbot extensions.")

class ResponseStep(BaseModel):
    """Response step"""
    name: str = Field(description="Step name")
    details: Optional[dict] = Field(None, description="Step details")

class RichResponse(BaseModel):
    """Rich response with text and intermediate steps"""
    text: str = Field(description="Response text")
    steps: List[ResponseStep] = Field(description="Intermediate steps")

<<<<<<< HEAD
class ResponseStep(BaseModel):
    """Response step"""
    name: str = Field(description="Step name")
    details: Optional[dict] = Field(None, description="Step details")
    
def create_customer_service(db_path):
    collections = get_manifest()['collections']
    docs_store_dict = load_knowledge_base(db_path)
    collection_info_dict = {collection['id']: collection for collection in collections}
    
    channels_info = "\n".join(f"""- `{collection['id']}`: {collection['description']}""" for collection in collections)
=======

def create_customer_service(builtin_extensions):
>>>>>>> c4b3c490
    async def respond_to_user(question_with_history: QuestionWithHistory = None, role: Role = None) -> str:
        """Answer the user's question directly or retrieve relevant documents from the documentation, or create a Python Script to get information about details of models."""
        steps = []
        inputs = [question_with_history.user_profile] + list(question_with_history.chat_history) + [question_with_history.question]
        available_tools_prompt = "\n".join([f"- {ext.name}: {ext.description}" for ext in builtin_extensions])
        class GenericResponse(BaseModel):
            """Create response to anwser user's question"""
            use_tools: bool = Field(description="Whether to use tools to answer the user's question. The available tools are:\n" + available_tools_prompt)
            response: Optional[str] = Field(None, description=GENERIC_RESPONSE_PROMPT+"\nSet to null if use_tools=True.")

        resp = await role.aask(inputs, GenericResponse)
        steps.append(ResponseStep(name="GenericResponse", details=resp.dict()))
        if not resp.use_tools:
            return RichResponse(text=resp.response, steps=steps)
        else:
            assert question_with_history.chatbot_extensions is not None
            chatbot_extensions = []
            builtin_ext_names = {ext.name: ext for ext in builtin_extensions}
            for ext in question_with_history.chatbot_extensions:
                if ext['name'] in builtin_ext_names:
                    extension = builtin_ext_names[ext['name']]
                else:
                    extension = ChatbotExtension.parse_obj(ext)
                
                if extension.get_schema:
                    schema = await extension.get_schema()
                    extension.schema_class = jsonschema_to_pydantic(JsonSchemaObject.parse_obj(schema))
                else:
                    input_schemas, _ = extract_schemas(extension.execute)
                    extension.schema_class = input_schemas[0]
                chatbot_extensions.append(extension)

            extension_types = [mode_d.schema_class for mode_d in chatbot_extensions] if question_with_history.chatbot_extensions else []
            logger.info("Response types: %s", extension_types)
            async def run_extension(req):
                assert isinstance(req, tuple(extension_types)), f"Unknown response type: {type(req)}"
                idx = extension_types.index(type(req))
                extension = chatbot_extensions[idx]
                ext_name = extension.name
                steps.append(ResponseStep(name="Execute: " + ext_name, details=req.dict()))
                try:
                    result = await extension.execute(req)
                    steps.append(ResponseStep(name="Output: " + ext_name, details={"result": result}))
                    return result
                except Exception as e:
                    print(f"Failed to run extension {ext_name}, error: {traceback.format_exc()}")
                    steps.append(ResponseStep(name="Error: " + ext_name, details={"Error": traceback.format_exc()}))
                    raise e

            responses = await role.aask(inputs, tuple(extension_types), use_tool_calls=True)
            futs = []
            for resp in responses:
                futs.append(run_extension(resp))

            results = await asyncio.gather(*futs)

            resp = await role.aask(ExtensionCallInput(user_question=question_with_history.question, user_profile=question_with_history.user_profile, results=results), ExtensionCallResponse)
            steps.append(ResponseStep(name="Final Result", details=resp.dict()))
            return RichResponse(text=resp.response, steps=steps)

    customer_service = Role(
        name="Melman",
        profile="Customer Service",
        goal="Your goal as Melman from Madagascar, the community knowledge base manager, is to assist users in effectively utilizing the knowledge base for bioimage analysis. You are responsible for answering user questions, providing clarifications, retrieving relevant documents, and executing scripts as needed. Your overarching objective is to make the user experience both educational and enjoyable.",
        constraints=None,
        actions=[respond_to_user],
    )
    return customer_service

async def save_chat_history(chat_log_full_path, chat_his_dict):    
    # Serialize the chat history to a json string
    chat_history_json = json.dumps(chat_his_dict)

    # Write the serialized chat history to the json file
    async with aiofiles.open(chat_log_full_path, mode='w', encoding='utf-8') as f:
        await f.write(chat_history_json)

    
async def connect_server(server_url):
    """Connect to the server and register the chat service."""
    login_required = os.environ.get("BIOIMAGEIO_LOGIN_REQUIRED") == "true"
    if login_required:
        token = await login({"server_url": server_url})
    else:
        token = None
    server = await connect_to_server({"server_url": server_url, "token": token, "method_timeout": 100})
    await register_chat_service(server)
    
async def register_chat_service(server):
    """Hypha startup function."""
    builtin_extensions = get_builtin_extensions()
    login_required = os.environ.get("BIOIMAGEIO_LOGIN_REQUIRED") == "true"
    chat_logs_path = os.environ.get("BIOIMAGEIO_CHAT_LOGS_PATH", "./chat_logs")
    assert chat_logs_path is not None, "Please set the BIOIMAGEIO_CHAT_LOGS_PATH environment variable to the path of the chat logs folder."
    if not os.path.exists(chat_logs_path):
        print(f"The chat session folder is not found at {chat_logs_path}, will create one now.")
        os.makedirs(chat_logs_path, exist_ok=True)
    
    customer_service = create_customer_service(builtin_extensions)
    event_bus = customer_service.get_event_bus()
    event_bus.register_default_events()
        
    def load_authorized_emails():
        if login_required:
            authorized_users_path = os.environ.get("BIOIMAGEIO_AUTHORIZED_USERS_PATH")
            if authorized_users_path:
                assert os.path.exists(authorized_users_path), f"The authorized users file is not found at {authorized_users_path}"
                with open(authorized_users_path, "r") as f:
                    authorized_users = json.load(f)["users"]
                authorized_emails = [user["email"] for user in authorized_users if "email" in user]
            else:
                authorized_emails = None
        else:
            authorized_emails = None
        return authorized_emails

    authorized_emails = load_authorized_emails()
    def check_permission(user):
        if authorized_emails is None or user["email"] in authorized_emails:
            return True
        else:
            return False
        
    async def report(user_report, context=None):
        if login_required and context and context.get("user"):
            assert check_permission(context.get("user")), "You don't have permission to report the chat history."
        # get the chatbot version
        version = pkg_resources.get_distribution('bioimageio-chatbot').version
        chat_his_dict = {'type':user_report['type'],
                         'feedback':user_report['feedback'],
                         'conversations':user_report['messages'], 
                         'session_id':user_report['session_id'], 
                        'timestamp': str(datetime.datetime.now().strftime("%Y-%m-%d %H:%M:%S")), 
                        'user': context.get('user'),
                        'version': version}
        session_id = user_report['session_id'] + secrets.token_hex(4)
        filename = f"report-{session_id}.json"
        # Create a chat_log.json file inside the session folder
        chat_log_full_path = os.path.join(chat_logs_path, filename)
        await save_chat_history(chat_log_full_path, chat_his_dict)
        print(f"User report saved to {filename}")
        
    async def chat(text, chat_history, user_profile=None, status_callback=None, session_id=None, extensions=None, context=None):
        if login_required and context and context.get("user"):
            assert check_permission(context.get("user")), "You don't have permission to use the chatbot, please sign up and wait for approval"
        session_id = session_id or secrets.token_hex(8)
        # Listen to the `stream` event
        async def stream_callback(message):
            if message.type in ["function_call", "text"]:
                if message.session.id == session_id:
                    await status_callback(message.dict())

        event_bus.on("stream", stream_callback)

        m = QuestionWithHistory(question=text, chat_history=chat_history, user_profile=UserProfile.parse_obj(user_profile), chatbot_extensions=extensions)
        try:
            response = await customer_service.handle(Message(content="", data=m , role="User", session_id=session_id))
            # get the content of the last response
            response = response[-1].data # type: RichResponse
            print(f"\nUser: {text}\nChatbot: {response.text}")
        except Exception as e:
            event_bus.off("stream", stream_callback)
            raise e
        else:
            event_bus.off("stream", stream_callback)

        if session_id:
            chat_history.append({ 'role': 'user', 'content': text })
            chat_history.append({ 'role': 'assistant', 'content': response.text })
            version = pkg_resources.get_distribution('bioimageio-chatbot').version
            chat_his_dict = {'conversations':chat_history, 
                     'timestamp': str(datetime.datetime.now().strftime("%Y-%m-%d %H:%M:%S")), 
                     'user': context.get('user'),
                     'version': version}
            filename = f"chatlogs-{session_id}.json"
            chat_log_full_path = os.path.join(chat_logs_path, filename)
            await save_chat_history(chat_log_full_path, chat_his_dict)
            print(f"Chat history saved to {filename}")
        return response.dict()

    async def ping(context=None):
        if login_required and context and context.get("user"):
            assert check_permission(context.get("user")), "You don't have permission to use the chatbot, please sign up and wait for approval"
        return "pong"

    def encode_base_model(data):
        return data.dict()

    server.register_codec({
        "name": "pydantic-base-model",
        "type": BaseModel,
        "encoder": encode_base_model,
    })

    hypha_service_info = await server.register_service({
        "name": "BioImage.IO Chatbot",
        "id": "bioimageio-chatbot",
        "config": {
            "visibility": "public",
            "require_context": True
        },
        "ping": ping,
        "chat": chat,
        "report": report,
        "builtin_extensions": [{"name": ext.name, "description": ext.description} for ext in builtin_extensions],
    })
    
    version = pkg_resources.get_distribution('bioimageio-chatbot').version
    def reload_index():
        with open(os.path.join(os.path.dirname(__file__), "static/index.html"), "r", encoding="utf-8") as f:
            index_html = f.read()
        index_html = index_html.replace("https://ai.imjoy.io", server.config['public_base_url'] or f"http://127.0.0.1:{server.config['port']}")
        index_html = index_html.replace('"bioimageio-chatbot"', f'"{hypha_service_info["id"]}"')
        index_html = index_html.replace('v0.1.0', f'v{version}')
        index_html = index_html.replace("LOGIN_REQUIRED", "true" if login_required else "false")
        return index_html
    
    index_html = reload_index()
    debug = os.environ.get("BIOIMAGEIO_DEBUG") == "true"
    async def index(event, context=None):
        return {
            "status": 200,
            "headers": {'Content-Type': 'text/html'},
            "body": reload_index() if debug else index_html,
        }
    
    await server.register_service({
        "id": "bioimageio-chatbot-client",
        "type": "functions",
        "config": {
            "visibility": "public",
            "require_context": False
        },
        "index": index,
    })
    server_url = server.config['public_base_url']

    user_url = f"{server_url}/{server.config['workspace']}/apps/bioimageio-chatbot-client/index"
    print(f"The BioImage.IO Chatbot is available at: {user_url}")
    
if __name__ == "__main__":
    server_url = """https://ai.imjoy.io"""
    loop = asyncio.get_event_loop()
    loop.create_task(connect_server(server_url))
    loop.run_forever()<|MERGE_RESOLUTION|>--- conflicted
+++ resolved
@@ -70,22 +70,8 @@
     text: str = Field(description="Response text")
     steps: List[ResponseStep] = Field(description="Intermediate steps")
 
-<<<<<<< HEAD
-class ResponseStep(BaseModel):
-    """Response step"""
-    name: str = Field(description="Step name")
-    details: Optional[dict] = Field(None, description="Step details")
-    
-def create_customer_service(db_path):
-    collections = get_manifest()['collections']
-    docs_store_dict = load_knowledge_base(db_path)
-    collection_info_dict = {collection['id']: collection for collection in collections}
-    
-    channels_info = "\n".join(f"""- `{collection['id']}`: {collection['description']}""" for collection in collections)
-=======
 
 def create_customer_service(builtin_extensions):
->>>>>>> c4b3c490
     async def respond_to_user(question_with_history: QuestionWithHistory = None, role: Role = None) -> str:
         """Answer the user's question directly or retrieve relevant documents from the documentation, or create a Python Script to get information about details of models."""
         steps = []
