import asyncio
import os
import json
import datetime
import secrets
import aiofiles
from imjoy_rpc.hypha import login, connect_to_server
from pathlib import Path

from pydantic import BaseModel, Field
from schema_agents.role import Role
from schema_agents.schema import Message
from typing import Any, Dict, List, Optional, Union
import requests
import sys
import io
from bioimageio_chatbot.knowledge_base import load_knowledge_base
from bioimageio_chatbot.utils import get_manifest
import pkg_resources
<<<<<<< HEAD
import base64
from bioimageio_chatbot.jsonschema_pydantic import jsonschema_to_pydantic, JsonSchemaObject

def decode_base64(encoded_data):
    decoded_data = base64.b64decode(encoded_data.split(',')[1])
    return decoded_data
=======
from bioimageio_chatbot.chatbot_extensions.interface import load_extensions_from_json, ChatbotExtension
from bioimageio_chatbot.jsonschema_pydantic import jsonschema_to_pydantic, JsonSchemaObject
>>>>>>> 7c519a28
    
def load_model_info():
    response = requests.get("https://bioimage-io.github.io/collection-bioimage-io/collection.json")
    assert response.status_code == 200
    model_info = response.json()
    resource_items = model_info['collection']
    return resource_items

def execute_code(script, context=None):
    if context is None:
        context = {}

    # Redirect stdout and stderr to capture their output
    original_stdout = sys.stdout
    original_stderr = sys.stderr
    sys.stdout = io.StringIO()
    sys.stderr = io.StringIO()

    try:
        # Create a copy of the context to avoid modifying the original
        local_vars = context.copy()

        # Execute the provided Python script with access to context variables
        exec(script, local_vars)

        # Capture the output from stdout and stderr
        stdout_output = sys.stdout.getvalue()
        stderr_output = sys.stderr.getvalue()

        return {
            "stdout": stdout_output,
            "stderr": stderr_output,
            # "context": local_vars  # Include context variables in the result
        }
    except Exception as e:
        return {
            "stdout": "",
            "stderr": str(e),
            # "context": context  # Include context variables in the result even if an error occurs
        }
    finally:
        # Restore the original stdout and stderr
        sys.stdout = original_stdout
        sys.stderr = original_stderr


class ModelZooInfoScriptResults(BaseModel):
    """Results of executing a model zoo info query script."""
    stdout: str = Field(description="The query script execution stdout output.")
    stderr: str = Field(description="The query script execution stderr output.")
    request: str = Field(description="Details concerning the user's request that triggered the model zoo query script execution")
    user_info: Optional[str] = Field("", description="The user's info for personalizing response.")

class DirectResponse(BaseModel):
    """Direct response to a user's question if you are confident about the answer."""
    response: str = Field(description="The response to the user's question answering what that asked for.")

class LearnResponse(BaseModel):
    """Pedagogical response to user's question if the user's question is related to learning, the response should include such as key terms and important concepts about the topic."""
    response: str = Field(description="The response to user's question, make sure the response is pedagogical and educational.")
    user_info: Optional[str] = Field("", description="The user's info for personalizing response.")
    
class DocWithScore(BaseModel):
    """A document with an associated relevance score."""
    doc: str = Field(description="The document retrieved.")
    score: float = Field(description="The relevance score of the retrieved document.")
    metadata: Dict[str, Any] = Field(description="The document's metadata.")
    base_url: Optional[str] = Field(None, description="The documentation's base URL, which will be used to resolve the relative URLs in the retrieved document chunks when producing markdown links.")

class DocumentSearchInput(BaseModel):
    """Results of a document retrieval process from a documentation base."""
    user_question: str = Field(description="The user's original question.")
    relevant_context: List[DocWithScore] = Field(description="Chunks of context retrieved from the documentation that are relevant to the user's original question.")
    user_info: Optional[str] = Field("", description="The user's info for personalizing the response.")
    format: Optional[str] = Field(None, description="The format of the document.")
    preliminary_response: Optional[str] = Field(None, description="The preliminary response to the user's question. This will be combined with the retrieved documents to produce the final response.")
    
class FinalResponse(BaseModel):
    """The final response to the user's question based on the preliminary response and the documentation search results. 
    If the documentation search results are relevant to the user's question, provide a text response to the question based on the search results.
    If the documentation search results contains only low relevance scores or if the question isn't relevant to the search results, return the preliminary response.
    Importantly, if you can't confidently provide a relevant response to the user's question, return 'Sorry I didn't find relevant information in model zoo, please try again.'."""
    response: str = Field(description="The answer to the user's question based on the search results. Can be either a detailed response in markdown format if the search results are relevant to the user's question or 'I don't know'.")

class ChannelInfo(BaseModel):
    """The selected knowledge base channel for the user's question. If provided, rely only on the selected channel when answering the user's question."""
    id: str = Field(description="The channel id.")
    name: str = Field(description="The channel name.")
    description: str = Field(description="The channel description.")

class UserProfile(BaseModel):
    """The user's profile. This will be used to personalize the response to the user."""
    name: str = Field(description="The user's name.", max_length=32)
    occupation: str = Field(description="The user's occupation.", max_length=128)
    background: str = Field(description="The user's background.", max_length=256)

class QuestionWithHistory(BaseModel):
    """The user's question, chat history, and user's profile."""
    question: str = Field(description="The user's question.")
    chat_history: Optional[List[Dict[str, str]]] = Field(None, description="The chat history.")
    user_profile: Optional[UserProfile] = Field(None, description="The user's profile. You should use this to personalize the response based on the user's background and occupation.")
    channel_info: Optional[ChannelInfo] = Field(None, description="The selected channel of the user's question. If provided, rely only on the selected channel when answering the user's question.")
<<<<<<< HEAD
    custom_functions: Optional[Dict[str, Any]] = Field(None, description="Custom functions provided from the client.")
=======
    image_data: Optional[str] = Field(None, description = "The uploaded image data if the user has uploaded an image. If provided, run a cellpose task")
    custom_functions: Optional[Dict[str, Any]] = Field(None, description="Custom functions provided from the client.")
class ResponseStep(BaseModel):
    """Response step"""
    name: str = Field(description="Step name")
    details: Optional[dict] = Field(None, description="Step details")

class RichResponse(BaseModel):
    """Rich response with text and intermediate steps"""
    text: str = Field(description="Response text")
    steps: List[ResponseStep] = Field(description="Intermediate steps")

>>>>>>> 7c519a28
class ResponseStep(BaseModel):
    """Response step"""
    name: str = Field(description="Step name")
    details: Optional[dict] = Field(None, description="Step details")

class RichResponse(BaseModel):
    """Rich response with text and intermediate steps"""
    text: str = Field(description="Response text")
    steps: List[ResponseStep] = Field(description="Intermediate steps")

def create_customer_service(db_path):
    debug = os.environ.get("BIOIMAGEIO_DEBUG") == "true"
    collections = get_manifest()['collections']
    docs_store_dict = load_knowledge_base(db_path)
    collection_info_dict = {collection['id']: collection for collection in collections}
    resource_items = load_model_info()
    types = set()
    tags = set()
    for resource in resource_items:
        types.add(resource['type'])
        tags.update(resource['tags'])
    types = list(types)
    tags = list(tags)[:10]
    
    channels_info = "\n".join(f"""- `{collection['id']}`: {collection['description']}""" for collection in collections)
    resource_item_stats = f"""Each item contains the following fields: {list(resource_items[0].keys())}\nThe available resource types are: {types}\nSome example tags: {tags}\nHere is an example: {resource_items[0]}"""
    class DocumentRetrievalInput(BaseModel):
        """Input for searching knowledge bases and finding documents relevant to the user's request."""
        request: str = Field(description="The user's detailed request")
        preliminary_response: str = Field(description="The preliminary response to the user's question. This will be combined with the retrieved documents to produce the final response.")
        query: str = Field(description="The query used to retrieve documents related to the user's request. Take preliminary_response as reference to generate query if needed.")
        user_info: Optional[str] = Field("", description="Brief user info summary including name, background, etc., for personalizing responses to the user.")
        channel_id: str = Field(description=f"The channel_id of the knowledge base to search. It MUST be the same as the user provided channel_id. If not specified, either select 'all' to search through all the available knowledge base channels or select one from the available channels which are:\n{channels_info}. If you are not sure which channel to select, select 'all'.")
        
    class ModelZooInfoScript(BaseModel):
        """Create a Python Script to get information about details of models, applications, datasets, etc. in the model zoo. Remember some items in the model zoo may not have all the fields, so you need to handle the missing fields."""
        script: str = Field(description="The script to be executed which uses a predefined local variable `resources` containing a list of dictionaries with all the resources in the model zoo (including models, applications, datasets etc.). The response to the query should be printed to stdout. Details about the local variable `resources`:\n" + resource_item_stats)
        request: str = Field(description="The user's detailed request")
        user_info: Optional[str] = Field("", description="Brief user info summary including name, background, etc., for personalizing responses to the user.")

    async def respond_to_user(question_with_history: QuestionWithHistory = None, role: Role = None) -> str:
        """Answer the user's question directly or retrieve relevant documents from the documentation, or create a Python Script to get information about details of models."""
        steps = []
        inputs = [question_with_history.user_profile] + list(question_with_history.chat_history) + [question_with_history.question]

        mode_types = [DirectResponse, DocumentRetrievalInput, ModelZooInfoScript, LearnResponse]
        if question_with_history.custom_functions is not None: # Wei
            for mode_d in question_with_history.custom_functions:
                mode_types.append(jsonschema_to_pydantic(mode_d['schema_class']))
        local_extensions = load_extensions_from_json(Path(__file__).parent / "chatbot_extensions" / "extensions.json")
        if question_with_history.custom_functions == {}: # I think there's some weird casting going on with the pydantic validation
            question_with_history.custom_functions = None
        if question_with_history.custom_functions is None and len(local_extensions) > 0:
            question_with_history.custom_functions = []
        for x in local_extensions:
            question_with_history.custom_functions.append(
                {'name' : x.name,
                 'description' : x.description,
                 'schema_class' : x.schema_class,
                 'execute' : x.execute}
            )
            mode_types.append(x.schema_class)
        mode_types = tuple(mode_types)


        # The channel info will be inserted at the beginning of the inputs
        if question_with_history.channel_info:
            inputs.insert(0, question_with_history.channel_info)
<<<<<<< HEAD

        if question_with_history.custom_functions and question_with_history.channel_info is not None and question_with_history.channel_info.id == "function-call":
            try:
                func = question_with_history.custom_functions[0]
                req = await role.aask(inputs,func['input_type'])
                steps.append(ResponseStep(name="Function Call", details=req.dict()))
                await func['execute'](**req.dict())
            except Exception as e:
                # try again
                req = await role.aask(inputs, LearnResponse)
                steps.append(ResponseStep(name="Learn"))
            return RichResponse(text=req.response, steps=steps)

        if question_with_history.channel_info is not None and question_with_history.channel_info.id == "learn":
            try:
                req = await role.aask(inputs, LearnResponse)
                steps.append(ResponseStep(name="Learn", details=req.dict()))
            except Exception as e:
                # try again
                req = await role.aask(inputs, LearnResponse)
                steps.append(ResponseStep(name="Learn"))
            return RichResponse(text=req.response, steps=steps)
            
=======
        if question_with_history.channel_info is not None:
            if question_with_history.channel_info.id == "learn":
                try:
                    req = await role.aask(inputs, LearnResponse)
                    steps.append(ResponseStep(name="Learn", details=req.dict()))
                except Exception as e:
                    # try again
                    req = await role.aask(inputs, LearnResponse)
                    steps.append(ResponseStep(name="Learn"))
                return RichResponse(text=req.response, steps=steps)
            elif question_with_history.custom_functions is not None: # Wei
                for mode_d in question_with_history.custom_functions:
                    mode_name = mode_d['name']
                    if mode_name == question_with_history.channel_info.id:
                        try: 
                            req = await role.aask(inputs, mode_d['schema_class'])
                        except Exception as e:
                            req = await role.aask(inputs, mode_d['schema_class'])
                        response_function = mode_d['execute']
                        response = await response_function(question_with_history, req)
                        steps.append(ResponseStep(name=mode_name, details=req.dict()))
                        return RichResponse(text=response, steps=steps)
>>>>>>> 7c519a28
        if not question_with_history.channel_info or question_with_history.channel_info.id == "bioimage.io":
            try:
                req = await role.aask(inputs, Union[mode_types]) # Wei
            except Exception as e:
                # try again
                req = await role.aask(inputs, Union[mode_types]) # Wei
        else:
            try:
                req = await role.aask(inputs, Union[DirectResponse, DocumentRetrievalInput])
            except Exception as e:
                # try again
                req = await role.aask(inputs, Union[DirectResponse, DocumentRetrievalInput])
        if isinstance(req, DirectResponse):
            steps.append(ResponseStep(name="Direct"))
            return RichResponse(text=req.response, steps=steps)
        elif isinstance(req, LearnResponse):
            steps.append(ResponseStep(name="Learn"))
            return RichResponse(text=req.response, steps=steps)
        elif isinstance(req, DocumentRetrievalInput):
            steps.append(ResponseStep(name="Document Retrieval", details= req.dict()))
            if req.channel_id == "all":
                docs_with_score = []
                # loop through all the channels
                for channel_id in docs_store_dict.keys():
                    docs_store = docs_store_dict[channel_id]
                    collection_info = collection_info_dict[channel_id]
                    base_url = collection_info.get('base_url')
                    print(f"Retrieving documents from database {channel_id} with query: {req.query}")
                    results_with_scores = await docs_store.asimilarity_search_with_relevance_scores(req.query, k=2)
                    new_docs_with_score = [DocWithScore(doc=doc.page_content, score=score, metadata=doc.metadata, base_url=base_url) for doc, score in results_with_scores]
                    docs_with_score.extend(new_docs_with_score)
                    print(f"Retrieved documents:\n{new_docs_with_score[0].doc[:20] + '...'} (score: {new_docs_with_score[0].score})\n{new_docs_with_score[1].doc[:20] + '...'} (score: {new_docs_with_score[1].score})")
                # rank the documents by relevance score
                docs_with_score = sorted(docs_with_score, key=lambda x: x.score, reverse=True)
                # only keep the top 3 documents
                docs_with_score = docs_with_score[:3]
                search_input = DocumentSearchInput(user_question=req.request, relevant_context=docs_with_score, user_info=req.user_info, format=None, preliminary_response=req.preliminary_response)
                steps.append(ResponseStep(name="Document Search", details=search_input.dict()))
                response = await role.aask(search_input, FinalResponse)
                steps.append(ResponseStep(name="Final Response", details=response.dict()))
            else:
                docs_store = docs_store_dict[req.channel_id]
                collection_info = collection_info_dict[req.channel_id]
                base_url = collection_info.get('base_url')
                print(f"Retrieving documents from database {req.channel_id} with query: {req.query}")
                results_with_scores = await docs_store.asimilarity_search_with_relevance_scores(req.query, k=3)
                docs_with_score = [DocWithScore(doc=doc.page_content, score=score, metadata=doc.metadata, base_url=base_url) for doc, score in results_with_scores]
                print(f"Retrieved documents:\n{docs_with_score[0].doc[:20] + '...'} (score: {docs_with_score[0].score})\n{docs_with_score[1].doc[:20] + '...'} (score: {docs_with_score[1].score})\n{docs_with_score[2].doc[:20] + '...'} (score: {docs_with_score[2].score})")
                search_input = DocumentSearchInput(user_question=req.request, relevant_context=docs_with_score, user_info=req.user_info, format=collection_info.get('format'), preliminary_response=req.preliminary_response)
                steps.append(ResponseStep(name="Document Search", details=search_input.dict()))
                response = await role.aask(search_input, FinalResponse)
                steps.append(ResponseStep(name="Final Response", details=response.dict()))
            # source: doc.metadata.get('source', 'N/A')
            return RichResponse(text=response.response, steps=steps)
        elif isinstance(req, ModelZooInfoScript):
            steps.append(ResponseStep(name="Model Zoo Info Script", details=req.dict()))
            loop = asyncio.get_running_loop()
            print(f"Executing the script:\n{req.script}")
            result = await loop.run_in_executor(None, execute_code, req.script, {"resources": resource_items})
            print(f"Script execution result:\n{result}")
            steps.append(ResponseStep(name="Script Execution", details=result))
            response = await role.aask(ModelZooInfoScriptResults(
                stdout=result["stdout"],
                stderr=result["stderr"],
                request=req.request,
                user_info=req.user_info
            ), FinalResponse)
            steps.append(ResponseStep(name="Final Response", details=response.dict()))
            return RichResponse(text=response.response, steps=steps)
        elif question_with_history.custom_functions is not None: # Wei
            for mode_d in question_with_history.custom_functions:
                mode_name = mode_d['name']
                mode_type = mode_d['schema_class']
                response_function = mode_d['execute']
                if isinstance(req, mode_type): # Wei - here req matches one of the custom function input types
                    response = await response_function(question_with_history, req)
                    steps.append(ResponseStep(name=mode_name, details=req.dict()))
                    return RichResponse(text=response, steps=steps)
        
    customer_service = Role(
        name="Melman",
        profile="Customer Service",
        goal="Your goal as Melman from Madagascar, the community knowledge base manager, is to assist users in effectively utilizing the knowledge base for bioimage analysis. You are responsible for answering user questions, providing clarifications, retrieving relevant documents, and executing scripts as needed. Your overarching objective is to make the user experience both educational and enjoyable.",
        constraints=None,
        actions=[respond_to_user],
    )
    return customer_service

async def save_chat_history(chat_log_full_path, chat_his_dict):    
    # Serialize the chat history to a json string
    chat_history_json = json.dumps(chat_his_dict)

    # Write the serialized chat history to the json file
    async with aiofiles.open(chat_log_full_path, mode='w', encoding='utf-8') as f:
        await f.write(chat_history_json)

    
async def connect_server(server_url):
    """Connect to the server and register the chat service."""
    login_required = os.environ.get("BIOIMAGEIO_LOGIN_REQUIRED") == "true"
    if login_required:
        token = await login({"server_url": server_url})
    else:
        token = None
    server = await connect_to_server({"server_url": server_url, "token": token, "method_timeout": 100})
    await register_chat_service(server)
    
async def register_chat_service(server):
    """Hypha startup function."""
    collections = get_manifest()['collections']
    login_required = os.environ.get("BIOIMAGEIO_LOGIN_REQUIRED") == "true"
    knowledge_base_path = os.environ.get("BIOIMAGEIO_KNOWLEDGE_BASE_PATH", "./bioimageio-knowledge-base")
    assert knowledge_base_path is not None, "Please set the BIOIMAGEIO_KNOWLEDGE_BASE_PATH environment variable to the path of the knowledge base."
    if not os.path.exists(knowledge_base_path):
        print(f"The knowledge base is not found at {knowledge_base_path}, will download it automatically.")
        os.makedirs(knowledge_base_path, exist_ok=True)

    chat_logs_path = os.environ.get("BIOIMAGEIO_CHAT_LOGS_PATH", "./chat_logs")
    assert chat_logs_path is not None, "Please set the BIOIMAGEIO_CHAT_LOGS_PATH environment variable to the path of the chat logs folder."
    if not os.path.exists(chat_logs_path):
        print(f"The chat session folder is not found at {chat_logs_path}, will create one now.")
        os.makedirs(chat_logs_path, exist_ok=True)
    
    channel_id_by_name = {collection['name']: collection['id'] for collection in collections}
    description_by_id = {collection['id']: collection['description'] for collection in collections}
    customer_service = create_customer_service(knowledge_base_path)
    
    event_bus = customer_service.get_event_bus()
    event_bus.register_default_events()
        
    def load_authorized_emails():
        if login_required:
            authorized_users_path = os.environ.get("BIOIMAGEIO_AUTHORIZED_USERS_PATH")
            if authorized_users_path:
                assert os.path.exists(authorized_users_path), f"The authorized users file is not found at {authorized_users_path}"
                with open(authorized_users_path, "r") as f:
                    authorized_users = json.load(f)["users"]
                authorized_emails = [user["email"] for user in authorized_users if "email" in user]
            else:
                authorized_emails = None
        else:
            authorized_emails = None
        return authorized_emails

    authorized_emails = load_authorized_emails()
    def check_permission(user):
        if authorized_emails is None or user["email"] in authorized_emails:
            return True
        else:
            return False
        
    async def report(user_report, context=None):
        if login_required and context and context.get("user"):
            assert check_permission(context.get("user")), "You don't have permission to report the chat history."
        # get the chatbot version
        version = pkg_resources.get_distribution('bioimageio-chatbot').version
        chat_his_dict = {'type':user_report['type'],
                         'feedback':user_report['feedback'],
                         'conversations':user_report['messages'], 
                         'session_id':user_report['session_id'], 
                        'timestamp': str(datetime.datetime.now().strftime("%Y-%m-%d %H:%M:%S")), 
                        'user': context.get('user'),
                        'version': version}
        session_id = user_report['session_id'] + secrets.token_hex(4)
        filename = f"report-{session_id}.json"
        # Create a chat_log.json file inside the session folder
        chat_log_full_path = os.path.join(chat_logs_path, filename)
        await save_chat_history(chat_log_full_path, chat_his_dict)
        print(f"User report saved to {filename}")
        
<<<<<<< HEAD
=======
    # async def chat(text, chat_history, user_profile=None, channel=None, status_callback=None, session_id=None, image_data=None, context=None):
>>>>>>> 7c519a28
    async def chat(text, chat_history, user_profile=None, channel=None, status_callback=None, session_id=None, image_data=None, custom_functions=None, context=None):
        if login_required and context and context.get("user"):
            assert check_permission(context.get("user")), "You don't have permission to use the chatbot, please sign up and wait for approval"
        session_id = session_id or secrets.token_hex(8)
        # Listen to the `stream` event
        async def stream_callback(message):
            if message.type in ["function_call", "text"]:
                if message.session.id == session_id:
                    await status_callback(message.dict())

        event_bus.on("stream", stream_callback)
        # Wei - First I load the local extensions from json, then I add the custom functions passed through from chat interface
        if custom_functions is not None: 
            custom_functions = [
                {   
                    "name": x['name'],
                    'description': "A custom function passed through from the chat interface",
                    "schema_class": jsonschema_to_pydantic(JsonSchemaObject.parse_obj(x['schema'])),
                    "execute": x['execute']
                    } for x in custom_functions]

        # Wei - The `custom_modes` is the dictionary I was using before for dynamic function calling
        # this might be awkward syntax, for now was just trying to get it to work
        custom_modes = {x['name'] : x for x in custom_functions} if custom_functions is not None else None
        local_modes = {x.name : {'description' : x.description} for x in load_extensions_from_json(Path(__file__).parent / "chatbot_extensions" / "extensions.json")}
        if custom_modes is not None:
            for k,v in custom_modes.items():
                local_modes[k] = v
        if channel == 'learn':
            channel_id = 'learn'
        elif channel == 'function-call':
            channel_id = 'function-call'
<<<<<<< HEAD
=======
        elif local_modes is not None and channel in local_modes.keys(): # Wei
            channel_id = channel
>>>>>>> 7c519a28
        else:
            if channel == 'auto':
                channel = None
            if channel:
                assert channel in channel_id_by_name, f"Channel {channel} is not found, available channels are {list(channel_id_by_name.keys())}"
                channel_id = channel_id_by_name[channel]
            else:
                channel_id = None
        if channel == 'learn':
            channel_info = {"id": channel_id, "name": channel, "description": "Learning assistant"}
        elif channel == 'function-call':
            channel_info = {"id": channel_id, "name": channel, "description": "Function call assistant"}
<<<<<<< HEAD
=======
        elif channel in local_modes.keys(): # Wei
            mode_name = channel
            channel_info = {"id" : mode_name, "name" : mode_name, "description" : local_modes[channel]['description']}
>>>>>>> 7c519a28
        else:
            channel_info = channel_id and {"id": channel_id, "name": channel, "description": description_by_id[channel_id]}
        if channel_info:
            channel_info = ChannelInfo.parse_obj(channel_info)
<<<<<<< HEAD

        for custom_function in custom_functions:
            input_type = jsonschema_to_pydantic(JsonSchemaObject.parse_obj(custom_function['schema']))
            custom_function['input_type'] = input_type

        # user_profile = {"name": "lulu", "occupation": "data scientist", "background": "machine learning and AI"}
        m = QuestionWithHistory(question=text, chat_history=chat_history, user_profile=UserProfile.parse_obj(user_profile),channel_info=channel_info, custom_functions=custom_functions)
=======
        # for custom_function in custom_functions: # Wei
        #     input_type = jsonschema_to_pydantic(JsonSchemaObject.parse_obj(custom_function['schema']))
        #     custom_function['input_type'] = input_type

        # user_profile = {"name": "lulu", "occupation": "data scientist", "background": "machine learning and AI"}
        # m = QuestionWithHistory(question=text, chat_history=chat_history, user_profile=UserProfile.parse_obj(user_profile),channel_info=channel_info)
        m = QuestionWithHistory(question=text, chat_history=chat_history, user_profile=UserProfile.parse_obj(user_profile),channel_info=channel_info, custom_functions=custom_functions)
        if image_data: # Checks if user uploaded an image, if so wait for it to upload
            await status_callback({"type": "text", "content": "Uploading image..."})
            m.image_data = image_data
            if text == "":
                m.question = "Please analyze this image" # In case user uploaded image with no text message
>>>>>>> 7c519a28
        try:
            response = await customer_service.handle(Message(content=m.json(), data=m , role="User", session_id=session_id))
            # get the content of the last response
            response = response[-1].data # type: RichResponse
            print(f"\nUser: {text}\nChatbot: {response.text}")
        except Exception as e:
            event_bus.off("stream", stream_callback)
            raise e
        else:
            event_bus.off("stream", stream_callback)

        if session_id:
            chat_history.append({ 'role': 'user', 'content': text })
            chat_history.append({ 'role': 'assistant', 'content': response.text })
            version = pkg_resources.get_distribution('bioimageio-chatbot').version
            chat_his_dict = {'conversations':chat_history, 
                     'timestamp': str(datetime.datetime.now().strftime("%Y-%m-%d %H:%M:%S")), 
                     'user': context.get('user'),
                     'version': version}
            filename = f"chatlogs-{session_id}.json"
            chat_log_full_path = os.path.join(chat_logs_path, filename)
            await save_chat_history(chat_log_full_path, chat_his_dict)
            print(f"Chat history saved to {filename}")
        return response.dict()

    async def ping(context=None):
        if login_required and context and context.get("user"):
            assert check_permission(context.get("user")), "You don't have permission to use the chatbot, please sign up and wait for approval"
        return "pong"

    channels = [collection['name'] for collection in collections]
    channels.append("learn")
<<<<<<< HEAD
=======
    local_modes = load_extensions_from_json(Path(__file__).parent / "chatbot_extensions" / "extensions.json")
    for mode_d in local_modes: # Wei 
        channels.append(mode_d.name)
>>>>>>> 7c519a28
    channels.append("function-call")
    hypha_service_info = await server.register_service({
        "name": "BioImage.IO Chatbot",
        "id": "bioimageio-chatbot",
        "config": {
            "visibility": "public",
            "require_context": True
        },
        "ping": ping,
        "chat": chat,
        "report": report,
        "channels": channels,
    })
    
    version = pkg_resources.get_distribution('bioimageio-chatbot').version
    
    with open(os.path.join(os.path.dirname(__file__), "static/index.html"), "r") as f:
        index_html = f.read()
    index_html = index_html.replace("https://ai.imjoy.io", server.config['public_base_url'] or f"http://127.0.0.1:{server.config['port']}")
    index_html = index_html.replace('"bioimageio-chatbot"', f'"{hypha_service_info["id"]}"')
    index_html = index_html.replace('v0.1.0', f'v{version}')
    index_html = index_html.replace("LOGIN_REQUIRED", "true" if login_required else "false")
    async def index(event, context=None):
        return {
            "status": 200,
            "headers": {'Content-Type': 'text/html'},
            "body": index_html
        }
    
    await server.register_service({
        "id": "bioimageio-chatbot-client",
        "type": "functions",
        "config": {
            "visibility": "public",
            "require_context": False
        },
        "index": index,
    })
    server_url = server.config['public_base_url']

    user_url = f"{server_url}/{server.config['workspace']}/apps/bioimageio-chatbot-client/index"
    print(f"The BioImage.IO Chatbot is available at: {user_url}")
    import webbrowser
    webbrowser.open(user_url)
    
if __name__ == "__main__":
    # asyncio.run(main())
    server_url = """https://ai.imjoy.io"""
    # server_url = "https://hypha.bioimage.io/"
    loop = asyncio.get_event_loop()
    loop.create_task(connect_server(server_url))
    loop.run_forever()<|MERGE_RESOLUTION|>--- conflicted
+++ resolved
@@ -17,17 +17,8 @@
 from bioimageio_chatbot.knowledge_base import load_knowledge_base
 from bioimageio_chatbot.utils import get_manifest
 import pkg_resources
-<<<<<<< HEAD
-import base64
-from bioimageio_chatbot.jsonschema_pydantic import jsonschema_to_pydantic, JsonSchemaObject
-
-def decode_base64(encoded_data):
-    decoded_data = base64.b64decode(encoded_data.split(',')[1])
-    return decoded_data
-=======
 from bioimageio_chatbot.chatbot_extensions.interface import load_extensions_from_json, ChatbotExtension
 from bioimageio_chatbot.jsonschema_pydantic import jsonschema_to_pydantic, JsonSchemaObject
->>>>>>> 7c519a28
     
 def load_model_info():
     response = requests.get("https://bioimage-io.github.io/collection-bioimage-io/collection.json")
@@ -130,11 +121,9 @@
     chat_history: Optional[List[Dict[str, str]]] = Field(None, description="The chat history.")
     user_profile: Optional[UserProfile] = Field(None, description="The user's profile. You should use this to personalize the response based on the user's background and occupation.")
     channel_info: Optional[ChannelInfo] = Field(None, description="The selected channel of the user's question. If provided, rely only on the selected channel when answering the user's question.")
-<<<<<<< HEAD
-    custom_functions: Optional[Dict[str, Any]] = Field(None, description="Custom functions provided from the client.")
-=======
     image_data: Optional[str] = Field(None, description = "The uploaded image data if the user has uploaded an image. If provided, run a cellpose task")
     custom_functions: Optional[Dict[str, Any]] = Field(None, description="Custom functions provided from the client.")
+
 class ResponseStep(BaseModel):
     """Response step"""
     name: str = Field(description="Step name")
@@ -145,7 +134,6 @@
     text: str = Field(description="Response text")
     steps: List[ResponseStep] = Field(description="Intermediate steps")
 
->>>>>>> 7c519a28
 class ResponseStep(BaseModel):
     """Response step"""
     name: str = Field(description="Step name")
@@ -214,31 +202,6 @@
         # The channel info will be inserted at the beginning of the inputs
         if question_with_history.channel_info:
             inputs.insert(0, question_with_history.channel_info)
-<<<<<<< HEAD
-
-        if question_with_history.custom_functions and question_with_history.channel_info is not None and question_with_history.channel_info.id == "function-call":
-            try:
-                func = question_with_history.custom_functions[0]
-                req = await role.aask(inputs,func['input_type'])
-                steps.append(ResponseStep(name="Function Call", details=req.dict()))
-                await func['execute'](**req.dict())
-            except Exception as e:
-                # try again
-                req = await role.aask(inputs, LearnResponse)
-                steps.append(ResponseStep(name="Learn"))
-            return RichResponse(text=req.response, steps=steps)
-
-        if question_with_history.channel_info is not None and question_with_history.channel_info.id == "learn":
-            try:
-                req = await role.aask(inputs, LearnResponse)
-                steps.append(ResponseStep(name="Learn", details=req.dict()))
-            except Exception as e:
-                # try again
-                req = await role.aask(inputs, LearnResponse)
-                steps.append(ResponseStep(name="Learn"))
-            return RichResponse(text=req.response, steps=steps)
-            
-=======
         if question_with_history.channel_info is not None:
             if question_with_history.channel_info.id == "learn":
                 try:
@@ -261,7 +224,6 @@
                         response = await response_function(question_with_history, req)
                         steps.append(ResponseStep(name=mode_name, details=req.dict()))
                         return RichResponse(text=response, steps=steps)
->>>>>>> 7c519a28
         if not question_with_history.channel_info or question_with_history.channel_info.id == "bioimage.io":
             try:
                 req = await role.aask(inputs, Union[mode_types]) # Wei
@@ -432,10 +394,6 @@
         await save_chat_history(chat_log_full_path, chat_his_dict)
         print(f"User report saved to {filename}")
         
-<<<<<<< HEAD
-=======
-    # async def chat(text, chat_history, user_profile=None, channel=None, status_callback=None, session_id=None, image_data=None, context=None):
->>>>>>> 7c519a28
     async def chat(text, chat_history, user_profile=None, channel=None, status_callback=None, session_id=None, image_data=None, custom_functions=None, context=None):
         if login_required and context and context.get("user"):
             assert check_permission(context.get("user")), "You don't have permission to use the chatbot, please sign up and wait for approval"
@@ -468,11 +426,8 @@
             channel_id = 'learn'
         elif channel == 'function-call':
             channel_id = 'function-call'
-<<<<<<< HEAD
-=======
         elif local_modes is not None and channel in local_modes.keys(): # Wei
             channel_id = channel
->>>>>>> 7c519a28
         else:
             if channel == 'auto':
                 channel = None
@@ -485,25 +440,13 @@
             channel_info = {"id": channel_id, "name": channel, "description": "Learning assistant"}
         elif channel == 'function-call':
             channel_info = {"id": channel_id, "name": channel, "description": "Function call assistant"}
-<<<<<<< HEAD
-=======
         elif channel in local_modes.keys(): # Wei
             mode_name = channel
             channel_info = {"id" : mode_name, "name" : mode_name, "description" : local_modes[channel]['description']}
->>>>>>> 7c519a28
         else:
             channel_info = channel_id and {"id": channel_id, "name": channel, "description": description_by_id[channel_id]}
         if channel_info:
             channel_info = ChannelInfo.parse_obj(channel_info)
-<<<<<<< HEAD
-
-        for custom_function in custom_functions:
-            input_type = jsonschema_to_pydantic(JsonSchemaObject.parse_obj(custom_function['schema']))
-            custom_function['input_type'] = input_type
-
-        # user_profile = {"name": "lulu", "occupation": "data scientist", "background": "machine learning and AI"}
-        m = QuestionWithHistory(question=text, chat_history=chat_history, user_profile=UserProfile.parse_obj(user_profile),channel_info=channel_info, custom_functions=custom_functions)
-=======
         # for custom_function in custom_functions: # Wei
         #     input_type = jsonschema_to_pydantic(JsonSchemaObject.parse_obj(custom_function['schema']))
         #     custom_function['input_type'] = input_type
@@ -516,7 +459,6 @@
             m.image_data = image_data
             if text == "":
                 m.question = "Please analyze this image" # In case user uploaded image with no text message
->>>>>>> 7c519a28
         try:
             response = await customer_service.handle(Message(content=m.json(), data=m , role="User", session_id=session_id))
             # get the content of the last response
@@ -549,12 +491,9 @@
 
     channels = [collection['name'] for collection in collections]
     channels.append("learn")
-<<<<<<< HEAD
-=======
     local_modes = load_extensions_from_json(Path(__file__).parent / "chatbot_extensions" / "extensions.json")
     for mode_d in local_modes: # Wei 
         channels.append(mode_d.name)
->>>>>>> 7c519a28
     channels.append("function-call")
     hypha_service_info = await server.register_service({
         "name": "BioImage.IO Chatbot",
