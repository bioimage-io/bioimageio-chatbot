import asyncio
import os
import json
import datetime
import secrets
import aiofiles
from imjoy_rpc.hypha import login, connect_to_server

from pydantic import BaseModel, Field
from schema_agents.role import Role
from schema_agents.schema import Message
from typing import Any, Dict, List, Optional, Union
import requests
import sys
import io
from bioimageio_chatbot.knowledge_base import load_knowledge_base
from bioimageio_chatbot.utils import get_manifest
import pkg_resources

def load_model_info():
    response = requests.get("https://bioimage-io.github.io/collection-bioimage-io/collection.json")
    assert response.status_code == 200
    model_info = response.json()
    resource_items = model_info['collection']
    return resource_items

def execute_code(script, context=None):
    if context is None:
        context = {}

    # Redirect stdout and stderr to capture their output
    original_stdout = sys.stdout
    original_stderr = sys.stderr
    sys.stdout = io.StringIO()
    sys.stderr = io.StringIO()

    try:
        # Create a copy of the context to avoid modifying the original
        local_vars = context.copy()

        # Execute the provided Python script with access to context variables
        exec(script, local_vars)

        # Capture the output from stdout and stderr
        stdout_output = sys.stdout.getvalue()
        stderr_output = sys.stderr.getvalue()

        return {
            "stdout": stdout_output,
            "stderr": stderr_output,
            # "context": local_vars  # Include context variables in the result
        }
    except Exception as e:
        return {
            "stdout": "",
            "stderr": str(e),
            # "context": context  # Include context variables in the result even if an error occurs
        }
    finally:
        # Restore the original stdout and stderr
        sys.stdout = original_stdout
        sys.stderr = original_stderr


class ModelZooInfoScriptResults(BaseModel):
    """Results of executing the model zoo info query script."""
    stdout: str = Field(description="The output from stdout.")
    stderr: str = Field(description="The output from stderr.")
    request: str = Field(description="User's request in details")
    user_info: Optional[str] = Field("", description="User info for personalize response.")

class DirectResponse(BaseModel):
    """Direct response to a user's question."""
    response: str = Field(description="The response to the user's question.")

class DocWithScore(BaseModel):
    """A document with relevance score."""
    doc: str = Field(description="The document retrieved.")
    score: float = Field(description="The relevance score of the document.")
    metadata: Dict[str, Any] = Field(description="The metadata of the document.")

class DocumentSearchInput(BaseModel):
    """Results of document retrieval from documentation."""
    user_question: str = Field(description="The user's original question.")
    relevant_context: List[DocWithScore] = Field(description="Context chunks from the documentation")
    user_info: Optional[str] = Field("", description="User info for personalize response.")
    base_url: Optional[str] = Field(None, description="The base url of the documentation, used for resolve relative URL in the document and produce markdown links.")
    format: Optional[str] = Field(None, description="The format of the document.")

class FinalResponse(BaseModel):
    """The final response to the user's question. If the retrieved context has low relevance score, or the question isn't relevant to the retrieved context, return 'I don't know'."""
    response: str = Field(description="The answer to the user's question in markdown format.")

class ChannelInfo(BaseModel):
    """The selected channel of the user's question. If provided, stick to the selected channel when answering the user's question."""
    id: str = Field(description="The channel id.")
    name: str = Field(description="The channel name.")
    description: str = Field(description="The channel description.")

class UserProfile(BaseModel):
    """The user's profile. This will be used to personalize the response."""
    name: str = Field(description="The user's name.", max_length=32)
    occupation: str = Field(description="The user's occupation. ", max_length=128)
    background: str = Field(description="The user's background. ", max_length=256)

class QuestionWithHistory(BaseModel):
    """The user's question, chat history and user's profile."""
    question: str = Field(description="The user's question.")
    chat_history: Optional[List[Dict[str, str]]] = Field(None, description="The chat history.")
    user_profile: Optional[UserProfile] = Field(None, description="The user's profile. You should use this to personalize the response based on the user's background and occupation.")
    channel_info: Optional[ChannelInfo] = Field(None, description="The selected channel of the user's question. If provided, stick to the selected channel when answering the user's question.")

def create_customer_service(db_path):
    debug = os.environ.get("BIOIMAGEIO_DEBUG") == "true"
    collections = get_manifest()['collections']
    docs_store_dict = load_knowledge_base(db_path)
    collection_info_dict = {collection['id']: collection for collection in collections}
    resource_items = load_model_info()
    types = set()
    tags = set()
    for resource in resource_items:
        types.add(resource['type'])
        tags.update(resource['tags'])
    types = list(types)
    tags = list(tags)[:10]
    
    channels_info = "\n".join(f"""- `{collection['id']}`: {collection['description']}""" for collection in collections)
    resource_item_stats = f"""Each item contains the following fields: {list(resource_items[0].keys())}\nThe available resource types are: {types}\nSome example tags: {tags}\nHere is an example: {resource_items[0]}"""
    class DocumentRetrievalInput(BaseModel):
        """Input for finding relevant documents from databases."""
        query: str = Field(description="Query used to retrieve related documents.")
        request: str = Field(description="User's request in details")
        user_info: Optional[str] = Field("", description="Brief user info summary for personalized response, including name, background etc.")
        channel_id: str = Field(description=f"It MUST be the same as the user provided channel_id. If not specified, either select 'all' to search for all the available channels or select one from the available channels are:\n{channels_info}. If you are not sure which channel to select, select 'all'.")

    class ModelZooInfoScript(BaseModel):
        """Create a Python Script to get information about details of models, applications and datasets etc."""
        script: str = Field(description="The script to be executed, the script use a predefined local variable `resources` which contains a list of dictionaries with all the resources in the model zoo (including models, applications, datasets etc.), the response to the query should be printed to the stdout. Details about the `resources`:\n" + resource_item_stats)
        request: str = Field(description="User's request in details")
        user_info: Optional[str] = Field("", description="Brief user info summary for personalized response, including name, background etc.")

    async def respond_to_user(question_with_history: QuestionWithHistory = None, role: Role = None) -> str:
        """Answer the user's question directly or retrieve relevant documents from the documentation, or create a Python Script to get information about details of models."""
        inputs = [question_with_history.user_profile] + list(question_with_history.chat_history) + [question_with_history.question]
        # The channel info will be inserted at the beginning of the inputs
        if question_with_history.channel_info:
            inputs.insert(0, question_with_history.channel_info)
        if not question_with_history.channel_info or question_with_history.channel_info.id == "bioimage.io":
            try:
                req = await role.aask(inputs, Union[DirectResponse, DocumentRetrievalInput, ModelZooInfoScript])
            except Exception as e:
                # try again
                req = await role.aask(inputs, Union[DirectResponse, DocumentRetrievalInput, ModelZooInfoScript])
        else:
            try:
                req = await role.aask(inputs, Union[DirectResponse, DocumentRetrievalInput])
            except Exception as e:
                # try again
                req = await role.aask(inputs, Union[DirectResponse, DocumentRetrievalInput])
        if isinstance(req, DirectResponse):
            return req.response
        elif isinstance(req, DocumentRetrievalInput):
<<<<<<< HEAD
            if req.channel_id == "all":
                docs_with_score = []
                # loop through all the channels
                for channel_id in docs_store_dict.keys():
                    docs_store = docs_store_dict[channel_id]
                    collection_info = collection_info_dict[channel_id]
                    print(f"Retrieving documents from database {channel_id} with query: {req.query}")
                    results_with_scores = await docs_store.asimilarity_search_with_relevance_scores(req.query, k=2)
                    new_docs_with_score = [DocWithScore(doc=doc.page_content, score=score, metadata=doc.metadata) for doc, score in results_with_scores]
                    docs_with_score.extend(new_docs_with_score)
                    print(f"Retrieved documents:\n{new_docs_with_score[0].doc[:20] + '...'} (score: {new_docs_with_score[0].score})\n{new_docs_with_score[1].doc[:20] + '...'} (score: {new_docs_with_score[1].score})")
                search_input = DocumentSearchInput(user_question=req.request, relevant_context=docs_with_score, user_info=req.user_info, base_url=None, format=None)
                response = await role.aask(search_input, FinalResponse)
                return response.response
            else:
                docs_store = docs_store_dict[req.channel_id]
                collection_info = collection_info_dict[req.channel_id]
                print(f"Retrieving documents from database {req.channel_id} with query: {req.query}")
                results_with_scores = await docs_store.asimilarity_search_with_relevance_scores(req.query, k=3)
                docs_with_score = [DocWithScore(doc=doc.page_content, score=score, metadata=doc.metadata) for doc, score in results_with_scores]
                print(f"Retrieved documents:\n{docs_with_score[0].doc[:20] + '...'} (score: {docs_with_score[0].score})\n{docs_with_score[1].doc[:20] + '...'} (score: {docs_with_score[1].score})\n{docs_with_score[2].doc[:20] + '...'} (score: {docs_with_score[2].score})")
                search_input = DocumentSearchInput(user_question=req.request, relevant_context=docs_with_score, user_info=req.user_info, base_url=collection_info.get('base_url'), format=collection_info.get('format'))
                response = await role.aask(search_input, FinalResponse)
                return response.response
=======
            docs_store = docs_store_dict[req.channel_id]
            collection_info = collection_info_dict[req.channel_id]
            print(f"Retrieving documents from database {req.channel_id} with query: {req.query}")
            results_with_scores = await docs_store.asimilarity_search_with_relevance_scores(req.query, k=3)
            docs_with_score = [DocWithScore(doc=doc.page_content, score=score, metadata=doc.metadata) for doc, score in results_with_scores]
            print(f"Retrieved documents:\n{docs_with_score[0].doc[:20] + '...'} (score: {docs_with_score[0].score})\n{docs_with_score[1].doc[:20] + '...'} (score: {docs_with_score[1].score})\n{docs_with_score[2].doc[:20] + '...'} (score: {docs_with_score[2].score})")
            search_input = DocumentSearchInput(user_question=req.request, relevant_context=docs_with_score, user_info=req.user_info, base_url=collection_info.get('base_url'), format=collection_info.get('format'))
            response = await role.aask(search_input, FinalResponse)
            if debug:
                source_func = lambda doc:f"\nSource: {doc.metadata['source']}"
            else:
                source_func = lambda doc:""
            details = "\n".join(f"\n----\n<code>\n{doc.doc}\n{source_func(doc)}\n</code>\n" for i, doc in enumerate(docs_with_score))
            references = f"""<details><summary>References</summary>\n\n{details}\n\n</details>"""
            response = response.response + "\n\n" + references
            return response
>>>>>>> ea374a9d
        elif isinstance(req, ModelZooInfoScript):
            loop = asyncio.get_running_loop()
            print(f"Executing the script:\n{req.script}")
            result = await loop.run_in_executor(None, execute_code, req.script, {"resources": resource_items})
            print(f"Script execution result:\n{result}")
            response = await role.aask(ModelZooInfoScriptResults(
                stdout=result["stdout"],
                stderr=result["stderr"],
                request=req.request,
                user_info=req.user_info
            ), FinalResponse)
            references = f"""<details><summary>Source Code</summary>\n\n<code>\nScript: \n{req.script}\n\nRestuls: \n{result["stdout"]}\nError: {result["stderr"]}\n</code>\n\n</details>"""
            response = response.response + "\n\n" + references
            return response
        
    customer_service = Role(
        name="Melman",
        profile="Customer Service",
        goal="Your goal as Melman from Madagascar, the community knowledge base manager, is to assist users in effectively utilizing the knowledge base for bioimage analysis. You are responsible for answering user questions, providing clarifications, retrieving relevant documents, and executing scripts as needed. Your overarching objective is to make the user experience both educational and enjoyable.",
        constraints=None,
        actions=[respond_to_user],
    )
    return customer_service

async def save_chat_history(chat_log_full_path, chat_his_dict):    
    # Serialize the chat history to a json string
    chat_history_json = json.dumps(chat_his_dict)

    # Write the serialized chat history to the json file
    async with aiofiles.open(chat_log_full_path, mode='w', encoding='utf-8') as f:
        await f.write(chat_history_json)

    
async def connect_server(server_url):
    """Connect to the server and register the chat service."""
    login_required = os.environ.get("BIOIMAGEIO_LOGIN_REQUIRED") == "true"
    if login_required:
        token = await login({"server_url": server_url})
    else:
        token = None
    server = await connect_to_server({"server_url": server_url, "token": token, "method_timeout": 100})
    await register_chat_service(server)
    
async def register_chat_service(server):
    """Hypha startup function."""
    collections = get_manifest()['collections']
    login_required = os.environ.get("BIOIMAGEIO_LOGIN_REQUIRED") == "true"
    knowledge_base_path = os.environ.get("BIOIMAGEIO_KNOWLEDGE_BASE_PATH", "./bioimageio-knowledge-base")
    assert knowledge_base_path is not None, "Please set the BIOIMAGEIO_KNOWLEDGE_BASE_PATH environment variable to the path of the knowledge base."
    if not os.path.exists(knowledge_base_path):
        print(f"The knowledge base is not found at {knowledge_base_path}, will download it automatically.")
        os.makedirs(knowledge_base_path, exist_ok=True)

    chat_logs_path = os.environ.get("BIOIMAGEIO_CHAT_LOGS_PATH", "./chat_logs")
    assert chat_logs_path is not None, "Please set the BIOIMAGEIO_CHAT_LOGS_PATH environment variable to the path of the chat logs folder."
    if not os.path.exists(chat_logs_path):
        print(f"The chat session folder is not found at {chat_logs_path}, will create one now.")
        os.makedirs(chat_logs_path, exist_ok=True)
    
    channel_id_by_name = {collection['name']: collection['id'] for collection in collections}
    description_by_id = {collection['id']: collection['description'] for collection in collections}
    customer_service = create_customer_service(knowledge_base_path)
    
    event_bus = customer_service.get_event_bus()
    event_bus.register_default_events()
        
    def load_authorized_emails():
        if login_required:
            authorized_users_path = os.environ.get("BIOIMAGEIO_AUTHORIZED_USERS_PATH")
            if authorized_users_path:
                assert os.path.exists(authorized_users_path), f"The authorized users file is not found at {authorized_users_path}"
                with open(authorized_users_path, "r") as f:
                    authorized_users = json.load(f)["users"]
                authorized_emails = [user["email"] for user in authorized_users if "email" in user]
            else:
                authorized_emails = None
        else:
            authorized_emails = None
        return authorized_emails

    authorized_emails = load_authorized_emails()
    def check_permission(user):
        if authorized_emails is None or user["email"] in authorized_emails:
            return True
        else:
            return False
        
    async def report(user_report, context=None):
        if login_required and context and context.get("user"):
            assert check_permission(context.get("user")), "You don't have permission to report the chat history."
        chat_his_dict = {'type':user_report['type'],
                         'feedback':user_report['feedback'],
                         'conversations':user_report['messages'], 
                         'session_id':user_report['session_id'], 
                        'timestamp': str(datetime.datetime.now().strftime("%Y-%m-%d %H:%M:%S")), 
                        'user': context.get('user')}
        session_id = user_report['session_id'] + secrets.token_hex(4)
        filename = f"report-{session_id}.json"
        # Create a chat_log.json file inside the session folder
        chat_log_full_path = os.path.join(chat_logs_path, filename)
        await save_chat_history(chat_log_full_path, chat_his_dict)
        print(f"User report saved to {filename}")
        
    async def chat(text, chat_history, user_profile=None, channel=None, status_callback=None, session_id=None, context=None):
        if login_required and context and context.get("user"):
            assert check_permission(context.get("user")), "You don't have permission to use the chatbot, please sign up and wait for approval"
        session_id = session_id or secrets.token_hex(8)
        # Listen to the `stream` event
        async def stream_callback(message):
            if message.type in ["function_call", "text"]:
                if message.session.id == session_id:
                    await status_callback(message.dict())

        event_bus.on("stream", stream_callback)
        
        # Get the channel id by its name
        if channel == 'auto':
            channel = None
        if channel:
            assert channel in channel_id_by_name, f"Channel {channel} is not found, available channels are {list(channel_id_by_name.keys())}"
            channel_id = channel_id_by_name[channel]
        else:
            channel_id = None

        channel_info = channel_id and {"id": channel_id, "name": channel, "description": description_by_id[channel_id]}
        if channel_info:
            channel_info = ChannelInfo.parse_obj(channel_info)
        # user_profile = {"name": "lulu", "occupation": "data scientist", "background": "machine learning and AI"}
        m = QuestionWithHistory(question=text, chat_history=chat_history, user_profile=UserProfile.parse_obj(user_profile),channel_info=channel_info)
        try:
            response = await customer_service.handle(Message(content=m.json(), data=m , role="User", session_id=session_id))
            # get the content of the last response
            response = response[-1].content
            print(f"\nUser: {text}\nChatbot: {response}")
        except Exception as e:
            event_bus.off("stream", stream_callback)
            raise e
        else:
            event_bus.off("stream", stream_callback)

        if session_id:
            chat_history.append({ 'role': 'user', 'content': text })
            chat_history.append({ 'role': 'assistant', 'content': response })
            chat_his_dict = {'conversations':chat_history, 
                     'timestamp': str(datetime.datetime.now().strftime("%Y-%m-%d %H:%M:%S")), 
                     'user': context.get('user')}
            filename = f"chatlogs-{session_id}.json"
            chat_log_full_path = os.path.join(chat_logs_path, filename)
            await save_chat_history(chat_log_full_path, chat_his_dict)
            print(f"Chat history saved to {filename}")
        return response

    async def ping(context=None):
        if login_required and context and context.get("user"):
            assert check_permission(context.get("user")), "You don't have permission to use the chatbot, please sign up and wait for approval"
        return "pong"

    hypha_service_info = await server.register_service({
        "name": "BioImage.IO Chatbot",
        "id": "bioimageio-chatbot",
        "config": {
            "visibility": "public",
            "require_context": True
        },
        "ping": ping,
        "chat": chat,
        "report": report,
        "channels": [collection['name'] for collection in collections]
    })
    
    version = pkg_resources.get_distribution('bioimageio-chatbot').version
    
    with open(os.path.join(os.path.dirname(__file__), "static/index.html"), "r") as f:
        index_html = f.read()
    index_html = index_html.replace("https://ai.imjoy.io", server.config['public_base_url'] or f"http://127.0.0.1:{server.config['port']}")
    index_html = index_html.replace('"bioimageio-chatbot"', f'"{hypha_service_info["id"]}"')
    index_html = index_html.replace('v0.1.0', f'v{version}')
    index_html = index_html.replace("LOGIN_REQUIRED", "true" if login_required else "false")
    async def index(event, context=None):
        return {
            "status": 200,
            "headers": {'Content-Type': 'text/html'},
            "body": index_html
        }
    
    await server.register_service({
        "id": "bioimageio-chatbot-client",
        "type": "functions",
        "config": {
            "visibility": "public",
            "require_context": False
        },
        "index": index,
    })
    server_url = server.config['public_base_url']

    print(f"The BioImage.IO Chatbot is available at: {server_url}/{server.config['workspace']}/apps/bioimageio-chatbot-client/index")

if __name__ == "__main__":
    # asyncio.run(main())
    server_url = "https://ai.imjoy.io"
    loop = asyncio.get_event_loop()
    loop.create_task(connect_server(server_url))
    loop.run_forever()<|MERGE_RESOLUTION|>--- conflicted
+++ resolved
@@ -160,7 +160,6 @@
         if isinstance(req, DirectResponse):
             return req.response
         elif isinstance(req, DocumentRetrievalInput):
-<<<<<<< HEAD
             if req.channel_id == "all":
                 docs_with_score = []
                 # loop through all the channels
@@ -174,7 +173,14 @@
                     print(f"Retrieved documents:\n{new_docs_with_score[0].doc[:20] + '...'} (score: {new_docs_with_score[0].score})\n{new_docs_with_score[1].doc[:20] + '...'} (score: {new_docs_with_score[1].score})")
                 search_input = DocumentSearchInput(user_question=req.request, relevant_context=docs_with_score, user_info=req.user_info, base_url=None, format=None)
                 response = await role.aask(search_input, FinalResponse)
-                return response.response
+                if debug:
+                    source_func = lambda doc:f"\nSource: {doc.metadata['source']}"
+                else:
+                    source_func = lambda doc:""
+                details = "\n".join(f"\n----\n<code>\n{doc.doc}\n{source_func(doc)}\n</code>\n" for i, doc in enumerate(docs_with_score))
+                references = f"""<details><summary>References</summary>\n\n{details}\n\n</details>"""
+                response = response.response + "\n\n" + references
+                return response
             else:
                 docs_store = docs_store_dict[req.channel_id]
                 collection_info = collection_info_dict[req.channel_id]
@@ -184,25 +190,14 @@
                 print(f"Retrieved documents:\n{docs_with_score[0].doc[:20] + '...'} (score: {docs_with_score[0].score})\n{docs_with_score[1].doc[:20] + '...'} (score: {docs_with_score[1].score})\n{docs_with_score[2].doc[:20] + '...'} (score: {docs_with_score[2].score})")
                 search_input = DocumentSearchInput(user_question=req.request, relevant_context=docs_with_score, user_info=req.user_info, base_url=collection_info.get('base_url'), format=collection_info.get('format'))
                 response = await role.aask(search_input, FinalResponse)
-                return response.response
-=======
-            docs_store = docs_store_dict[req.channel_id]
-            collection_info = collection_info_dict[req.channel_id]
-            print(f"Retrieving documents from database {req.channel_id} with query: {req.query}")
-            results_with_scores = await docs_store.asimilarity_search_with_relevance_scores(req.query, k=3)
-            docs_with_score = [DocWithScore(doc=doc.page_content, score=score, metadata=doc.metadata) for doc, score in results_with_scores]
-            print(f"Retrieved documents:\n{docs_with_score[0].doc[:20] + '...'} (score: {docs_with_score[0].score})\n{docs_with_score[1].doc[:20] + '...'} (score: {docs_with_score[1].score})\n{docs_with_score[2].doc[:20] + '...'} (score: {docs_with_score[2].score})")
-            search_input = DocumentSearchInput(user_question=req.request, relevant_context=docs_with_score, user_info=req.user_info, base_url=collection_info.get('base_url'), format=collection_info.get('format'))
-            response = await role.aask(search_input, FinalResponse)
-            if debug:
-                source_func = lambda doc:f"\nSource: {doc.metadata['source']}"
-            else:
-                source_func = lambda doc:""
-            details = "\n".join(f"\n----\n<code>\n{doc.doc}\n{source_func(doc)}\n</code>\n" for i, doc in enumerate(docs_with_score))
-            references = f"""<details><summary>References</summary>\n\n{details}\n\n</details>"""
-            response = response.response + "\n\n" + references
-            return response
->>>>>>> ea374a9d
+                if debug:
+                    source_func = lambda doc:f"\nSource: {doc.metadata['source']}"
+                else:
+                    source_func = lambda doc:""
+                details = "\n".join(f"\n----\n<code>\n{doc.doc}\n{source_func(doc)}\n</code>\n" for i, doc in enumerate(docs_with_score))
+                references = f"""<details><summary>References</summary>\n\n{details}\n\n</details>"""
+                response = response.response + "\n\n" + references
+                return response
         elif isinstance(req, ModelZooInfoScript):
             loop = asyncio.get_running_loop()
             print(f"Executing the script:\n{req.script}")
