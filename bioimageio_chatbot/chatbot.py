import asyncio
import os
import json
import datetime
import secrets
import aiofiles
from imjoy_rpc.hypha import login, connect_to_server

from pydantic import BaseModel, Field
from schema_agents.role import Role
from schema_agents.schema import Message
from typing import Any, Dict, List, Optional, Union
import requests
import sys
import io
from bioimageio_chatbot.knowledge_base import load_knowledge_base
from bioimageio_chatbot.utils import get_manifest
import pkg_resources

def load_model_info():
    response = requests.get("https://bioimage-io.github.io/collection-bioimage-io/collection.json")
    assert response.status_code == 200
    model_info = response.json()
    resource_items = model_info['collection']
    return resource_items

def execute_code(script, context=None):
    if context is None:
        context = {}

    # Redirect stdout and stderr to capture their output
    original_stdout = sys.stdout
    original_stderr = sys.stderr
    sys.stdout = io.StringIO()
    sys.stderr = io.StringIO()

    try:
        # Create a copy of the context to avoid modifying the original
        local_vars = context.copy()

        # Execute the provided Python script with access to context variables
        exec(script, local_vars)

        # Capture the output from stdout and stderr
        stdout_output = sys.stdout.getvalue()
        stderr_output = sys.stderr.getvalue()

        return {
            "stdout": stdout_output,
            "stderr": stderr_output,
            # "context": local_vars  # Include context variables in the result
        }
    except Exception as e:
        return {
            "stdout": "",
            "stderr": str(e),
            # "context": context  # Include context variables in the result even if an error occurs
        }
    finally:
        # Restore the original stdout and stderr
        sys.stdout = original_stdout
        sys.stderr = original_stderr


class ModelZooInfoScriptResults(BaseModel):
    """Results of executing the model zoo info query script."""
    stdout: str = Field(description="The output from stdout.")
    stderr: str = Field(description="The output from stderr.")
    request: str = Field(description="User's request in details")
    user_info: str = Field(description="User info for personalize response.")

class DirectResponse(BaseModel):
    """Direct response to a user's question."""
    response: str = Field(description="The response to the user's question.")

class DocWithScore(BaseModel):
    """A document with relevance score."""
    doc: str = Field(description="The document retrieved.")
    score: float = Field(description="The relevance score of the document.")
    metadata: Dict[str, Any] = Field(description="The metadata of the document.")

class DocumentSearchInput(BaseModel):
    """Results of document retrieval from documentation."""
    user_question: str = Field(description="The user's original question.")
    relevant_context: List[DocWithScore] = Field(description="Context chunks from the documentation")
    user_info: str = Field(description="User info for personalize response.")
    base_url: Optional[str] = Field(None, description="The base url of the documentation, used for resolve relative URL in the document and produce markdown links.")
    format: Optional[str] = Field(None, description="The format of the document.")

class FinalResponse(BaseModel):
    """The final response to the user's question. If the retrieved context has low relevance score, or the question isn't relevant to the retrieved context, return 'I don't know'."""
    response: str = Field(description="The answer to the user's question in markdown format.")

class ChannelInfo(BaseModel):
    """The selected channel of the user's question. If provided, stick to the selected channel when answering the user's question."""
    id: str = Field(description="The channel id.")
    name: str = Field(description="The channel name.")
    description: str = Field(description="The channel description.")

class UserProfile(BaseModel):
    """The user's profile. This will be used to personalize the response."""
    name: str = Field(description="The user's name.", max_length=32)
    occupation: str = Field(description="The user's occupation. ", max_length=128)
    background: str = Field(description="The user's background. ", max_length=256)

class QuestionWithHistory(BaseModel):
    """The user's question, chat history and user's profile."""
    question: str = Field(description="The user's question.")
    chat_history: Optional[List[Dict[str, str]]] = Field(None, description="The chat history.")
    user_profile: Optional[UserProfile] = Field(None, description="The user's profile. You should use this to personalize the response based on the user's background and occupation.")
    channel_info: Optional[ChannelInfo] = Field(None, description="The selected channel of the user's question. If provided, stick to the selected channel when answering the user's question.")

def create_customer_service(db_path):
    collections = get_manifest()['collections']
    docs_store_dict = load_knowledge_base(db_path)
    collection_info_dict = {collection['id']: collection for collection in collections}
    resource_items = load_model_info()
    types = set()
    tags = set()
    for resource in resource_items:
        types.add(resource['type'])
        tags.update(resource['tags'])
    types = list(types)
    tags = list(tags)[:10]
    
    channels_info = "\n".join(f"""- `{collection['id']}`: {collection['description']}""" for collection in collections)
    resource_item_stats = f"""Each item contains the following fields: {list(resource_items[0].keys())}\nThe available resource types are: {types}\nSome example tags: {tags}\nHere is an example: {resource_items[0]}"""
    class DocumentRetrievalInput(BaseModel):
        """Input for finding relevant documents from databases."""
        query: str = Field(description="Query used to retrieve related documents.")
        request: str = Field(description="User's request in details")
        user_info: str = Field(description="Brief user info summary for personalized response, including name, background etc.")
        channel_id: str = Field(description=f"It MUST be the same as the user provided channel_id, and if not specified select one automatically. The available channels are:\n{channels_info}")

    class ModelZooInfoScript(BaseModel):
        """Create a Python Script to get information about details of models, applications and datasets etc."""
        script: str = Field(description="The script to be executed, the script use a predefined local variable `resources` which contains a list of dictionaries with all the resources in the model zoo (including models, applications, datasets etc.), the response to the query should be printed to the stdout. Details about the `resources`:\n" + resource_item_stats)
        request: str = Field(description="User's request in details")
        user_info: str = Field(description="Brief user info summary for personalized response, including name, background etc.")

    async def respond_to_user(question_with_history: QuestionWithHistory = None, role: Role = None) -> str:
        """Answer the user's question directly or retrieve relevant documents from the documentation, or create a Python Script to get information about details of models."""
        inputs = [question_with_history.user_profile] + list(question_with_history.chat_history) + [question_with_history.question]
        # The channel info will be inserted at the beginning of the inputs
        if question_with_history.channel_info:
            inputs.insert(0, question_with_history.channel_info)
        if not question_with_history.channel_info or question_with_history.channel_info.id == "bioimage.io":
            try:
                req = await role.aask(inputs, Union[DirectResponse, DocumentRetrievalInput, ModelZooInfoScript])
            except Exception as e:
                # try again
                req = await role.aask(inputs, Union[DirectResponse, DocumentRetrievalInput, ModelZooInfoScript])
        else:
            try:
                req = await role.aask(inputs, Union[DirectResponse, DocumentRetrievalInput])
            except Exception as e:
                # try again
                req = await role.aask(inputs, Union[DirectResponse, DocumentRetrievalInput])
        if isinstance(req, DirectResponse):
            return req.response
        elif isinstance(req, DocumentRetrievalInput):
            docs_store = docs_store_dict[req.channel_id]
            collection_info = collection_info_dict[req.channel_id]
            print(f"Retrieving documents from database {req.channel_id} with query: {req.query}")
            results_with_scores = await docs_store.asimilarity_search_with_relevance_scores(req.query, k=3)
            docs_with_score = [DocWithScore(doc=doc.page_content, score=score, metadata=doc.metadata) for doc, score in results_with_scores]
            print(f"Retrieved documents:\n{docs_with_score[0].doc[:20] + '...'} (score: {docs_with_score[0].score})\n{docs_with_score[1].doc[:20] + '...'} (score: {docs_with_score[1].score})\n{docs_with_score[2].doc[:20] + '...'} (score: {docs_with_score[2].score})")
            search_input = DocumentSearchInput(user_question=req.request, relevant_context=docs_with_score, user_info=req.user_info, base_url=collection_info.get('base_url'), format=collection_info.get('format'))
            response = await role.aask(search_input, FinalResponse)
            return response.response
        elif isinstance(req, ModelZooInfoScript):
            loop = asyncio.get_running_loop()
            print(f"Executing the script:\n{req.script}")
            result = await loop.run_in_executor(None, execute_code, req.script, {"resources": resource_items})
            print(f"Script execution result:\n{result}")
            response = await role.aask(ModelZooInfoScriptResults(
                stdout=result["stdout"],
                stderr=result["stderr"],
                request=req.request,
                user_info=req.user_info
            ), FinalResponse)
            return response.response
        
    customer_service = Role(
        name="Melman",
        profile="Customer Service",
        goal="Your goal as Melman from Madagascar, the community knowledge base manager, is to assist users in effectively utilizing the BioImage.IO knowledge base for bioimage analysis. You are responsible for answering user questions, providing clarifications, retrieving relevant documents, and executing scripts as needed. Your overarching objective is to make the user experience both educational and enjoyable.",
        constraints=None,
        actions=[respond_to_user],
    )
    return customer_service

async def save_chat_history(chat_log_full_path, chat_his_dict):    
    # Serialize the chat history to a json string
    chat_history_json = json.dumps(chat_his_dict)

    # Write the serialized chat history to the json file
    async with aiofiles.open(chat_log_full_path, mode='w', encoding='utf-8') as f:
        await f.write(chat_history_json)

    
async def connect_server(server_url):
    """Connect to the server and register the chat service."""
    login_required = os.environ.get("BIOIMAGEIO_LOGIN_REQUIRED") == "true"
    if login_required:
        token = await login({"server_url": server_url})
    else:
        token = None
    server = await connect_to_server({"server_url": server_url, "token": token, "method_timeout": 100})
    await register_chat_service(server)
    
async def register_chat_service(server):
    """Hypha startup function."""
    collections = get_manifest()['collections']
    login_required = os.environ.get("BIOIMAGEIO_LOGIN_REQUIRED") == "true"
    knowledge_base_path = os.environ.get("BIOIMAGEIO_KNOWLEDGE_BASE_PATH", "./bioimageio-knowledge-base")
    assert knowledge_base_path is not None, "Please set the BIOIMAGEIO_KNOWLEDGE_BASE_PATH environment variable to the path of the knowledge base."
    if not os.path.exists(knowledge_base_path):
        print(f"The knowledge base is not found at {knowledge_base_path}, will download it automatically.")
        os.makedirs(knowledge_base_path, exist_ok=True)

    chat_logs_path = os.environ.get("BIOIMAGEIO_CHAT_LOGS_PATH", "./chat_logs")
    assert chat_logs_path is not None, "Please set the BIOIMAGEIO_CHAT_LOGS_PATH environment variable to the path of the chat logs folder."
    if not os.path.exists(chat_logs_path):
        print(f"The chat session folder is not found at {chat_logs_path}, will create one now.")
        os.makedirs(chat_logs_path, exist_ok=True)
    
    channel_id_by_name = {collection['name']: collection['id'] for collection in collections}
    description_by_id = {collection['id']: collection['description'] for collection in collections}
    customer_service = create_customer_service(knowledge_base_path)
<<<<<<< HEAD
    event_bus = customer_service.get_event_bus()
    event_bus.register_default_events()

=======
    
    event_bus = customer_service.get_event_bus()
    event_bus.register_default_events()
        
>>>>>>> d6188ac2
    def load_authorized_emails():
        if login_required:
            authorized_users_path = os.environ.get("BIOIMAGEIO_AUTHORIZED_USERS_PATH")
            if authorized_users_path:
                assert os.path.exists(authorized_users_path), f"The authorized users file is not found at {authorized_users_path}"
                with open(authorized_users_path, "r") as f:
                    authorized_users = json.load(f)["users"]
                authorized_emails = [user["email"] for user in authorized_users if "email" in user]
            else:
                authorized_emails = None
        else:
            authorized_emails = None
        return authorized_emails

    authorized_emails = load_authorized_emails()
    def check_permission(user):
        if authorized_emails is None or user["email"] in authorized_emails:
            return True
        else:
            return False
        
    async def report(user_report, context=None):
        if login_required and context and context.get("user"):
            assert check_permission(context.get("user")), "You don't have permission to report the chat history."
        chat_his_dict = {'type':user_report['type'],
                         'feedback':user_report['feedback'],
                         'conversations':user_report['messages'], 
                         'session_id':user_report['session_id'], 
                        'timestamp': str(datetime.datetime.now().strftime("%Y-%m-%d %H:%M:%S")), 
                        'user': context.get('user')}
        session_id = user_report['session_id'] + secrets.token_hex(4)
        filename = f"report-{session_id}.json"
        # Create a chat_log.json file inside the session folder
        chat_log_full_path = os.path.join(chat_logs_path, filename)
        await save_chat_history(chat_log_full_path, chat_his_dict)
        print(f"User report saved to {filename}")
        
    async def chat(text, chat_history, user_profile=None, channel=None, status_callback=None, session_id=None, context=None):
        if login_required and context and context.get("user"):
            assert check_permission(context.get("user")), "You don't have permission to use the chatbot, please sign up and wait for approval"
        session_id = session_id or secrets.token_hex(8)
        # Listen to the `stream` event
        async def stream_callback(message):
            if message["type"] in ["function_call", "text"]:
                if message["session_id"] == session_id:
                    await status_callback(message)

<<<<<<< HEAD
=======
        
>>>>>>> d6188ac2
        event_bus.on("stream", stream_callback)
        
        # Get the channel id by its name
        if channel == 'auto':
            channel = None
        if channel:
            assert channel in channel_id_by_name, f"Channel {channel} is not found, available channels are {list(channel_id_by_name.keys())}"
            channel_id = channel_id_by_name[channel]
        else:
            channel_id = None

        channel_info = channel_id and {"id": channel_id, "name": channel, "description": description_by_id[channel_id]}
        if channel_info:
            channel_info = ChannelInfo.parse_obj(channel_info)
        # user_profile = {"name": "lulu", "occupation": "data scientist", "background": "machine learning and AI"}
        m = QuestionWithHistory(question=text, chat_history=chat_history, user_profile=UserProfile.parse_obj(user_profile),channel_info=channel_info)
        try:
            response = await customer_service.handle(Message(content=m.json(), data=m , role="User"), session_id=session_id)
            # get the content of the last response
            response = response[-1].content
            print(f"\nUser: {text}\nChatbot: {response}")
        except Exception as e:
            event_bus.off("stream", stream_callback)
            raise e
        else:
            event_bus.off("stream", stream_callback)

        if session_id:
            chat_history.append({ 'role': 'user', 'content': text })
            chat_history.append({ 'role': 'assistant', 'content': response })
            chat_his_dict = {'conversations':chat_history, 
                     'timestamp': str(datetime.datetime.now().strftime("%Y-%m-%d %H:%M:%S")), 
                     'user': context.get('user')}
            filename = f"chatlogs-{session_id}.json"
            chat_log_full_path = os.path.join(chat_logs_path, filename)
            await save_chat_history(chat_log_full_path, chat_his_dict)
            print(f"Chat history saved to {filename}")
        return response

    async def ping(context=None):
        if login_required and context and context.get("user"):
            assert check_permission(context.get("user")), "You don't have permission to use the chatbot, please sign up and wait for approval"
        return "pong"

    hypha_service_info = await server.register_service({
        "name": "BioImage.IO Chatbot",
        "id": "bioimageio-chatbot",
        "config": {
            "visibility": "public",
            "require_context": True
        },
        "ping": ping,
        "chat": chat,
        "report": report,
        "channels": [collection['name'] for collection in collections]
    })
    
    version = pkg_resources.get_distribution('bioimageio-chatbot').version
    
    with open(os.path.join(os.path.dirname(__file__), "static/index.html"), "r") as f:
        index_html = f.read()
    index_html = index_html.replace("https://ai.imjoy.io", server.config['public_base_url'] or f"http://127.0.0.1:{server.config['port']}")
    index_html = index_html.replace('"bioimageio-chatbot"', f'"{hypha_service_info["id"]}"')
    index_html = index_html.replace('v0.1.0', f'v{version}')
    index_html = index_html.replace("LOGIN_REQUIRED", "true" if login_required else "false")
    async def index(event, context=None):
        return {
            "status": 200,
            "headers": {'Content-Type': 'text/html'},
            "body": index_html
        }
    
    await server.register_service({
        "id": "bioimageio-chatbot-client",
        "type": "functions",
        "config": {
            "visibility": "public",
            "require_context": False
        },
        "index": index,
    })
    server_url = server.config['public_base_url']

    print(f"The BioImage.IO Chatbot is available at: {server_url}/{server.config['workspace']}/apps/bioimageio-chatbot-client/index")

if __name__ == "__main__":
    # asyncio.run(main())
    server_url = "https://ai.imjoy.io"
    loop = asyncio.get_event_loop()
    loop.create_task(connect_server(server_url))
    loop.run_forever()<|MERGE_RESOLUTION|>--- conflicted
+++ resolved
@@ -228,16 +228,10 @@
     channel_id_by_name = {collection['name']: collection['id'] for collection in collections}
     description_by_id = {collection['id']: collection['description'] for collection in collections}
     customer_service = create_customer_service(knowledge_base_path)
-<<<<<<< HEAD
+    
     event_bus = customer_service.get_event_bus()
     event_bus.register_default_events()
-
-=======
-    
-    event_bus = customer_service.get_event_bus()
-    event_bus.register_default_events()
-        
->>>>>>> d6188ac2
+        
     def load_authorized_emails():
         if login_required:
             authorized_users_path = os.environ.get("BIOIMAGEIO_AUTHORIZED_USERS_PATH")
@@ -285,10 +279,6 @@
                 if message["session_id"] == session_id:
                     await status_callback(message)
 
-<<<<<<< HEAD
-=======
-        
->>>>>>> d6188ac2
         event_bus.on("stream", stream_callback)
         
         # Get the channel id by its name
