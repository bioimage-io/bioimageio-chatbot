import asyncio
import os
import json
import datetime
import secrets
import aiofiles
from imjoy_rpc.hypha import login, connect_to_server

from pydantic import BaseModel, Field
from schema_agents.role import Role
from schema_agents.schema import Message
from typing import Any, Dict, List, Optional
import pkg_resources
from bioimageio_chatbot.chatbot_extensions import convert_to_dict, get_builtin_extensions, extension_to_tool
from bioimageio_chatbot.utils import ChatbotExtension
import logging


logger = logging.getLogger('bioimageio-chatbot')

class UserProfile(BaseModel):
    """The user's profile. This will be used to personalize the response to the user."""
    name: str = Field(description="The user's name.", max_length=32)
    occupation: str = Field(description="The user's occupation.", max_length=128)
    background: str = Field(description="The user's background.", max_length=256)

class QuestionWithHistory(BaseModel):
    """The user's question, chat history, and user's profile."""
    question: str = Field(description="The user's question.")
    chat_history: Optional[List[Dict[str, str]]] = Field(None, description="The chat history.")
    user_profile: Optional[UserProfile] = Field(None, description="The user's profile. You should use this to personalize the response based on the user's background and occupation.")
    chatbot_extensions: Optional[List[Dict[str, Any]]] = Field(None, description="Chatbot extensions.")

class ResponseStep(BaseModel):
    """Response step"""
    name: str = Field(description="Step name")
    details: Optional[dict] = Field(None, description="Step details")

class RichResponse(BaseModel):
    """Rich response with text and intermediate steps"""
    text: str = Field(description="Response text")
    steps: List[ResponseStep] = Field(description="Intermediate steps")


def create_customer_service(builtin_extensions):
    # debug = os.environ.get("BIOIMAGEIO_DEBUG") == "true"

    async def respond_to_user(question_with_history: QuestionWithHistory = None, role: Role = None) -> str:
        """Answer the user's question directly or retrieve relevant documents from the documentation, or create a Python Script to get information about details of models."""
        steps = []
        inputs = [question_with_history.user_profile] + list(question_with_history.chat_history) + [question_with_history.question]
        assert question_with_history.chatbot_extensions is not None
        extensions_by_name = {ext.name: ext for ext in builtin_extensions}
        tools = []
        for ext in question_with_history.chatbot_extensions:
            if ext['name'] in extensions_by_name:
                extension = extensions_by_name[ext['name']]
            else:
                extension = ChatbotExtension.parse_obj(ext)
            
            tool = await extension_to_tool(extension)
            tools.append(tool)
<<<<<<< HEAD


        # class AutoGPTThoughtsSchema(BaseModel):
        #     """AutoGPT Thoughts"""
        #     thoughts: str = Field(..., description="thoughts")
        #     reasoning: str = Field(..., description="reasoning")
        #     criticism: str = Field(..., description="constructive self-criticism")
=======
            
        extension_types = [mode_d.schema_class for mode_d in chatbot_extensions] if question_with_history.chatbot_extensions else []
        logger.info("Response types: %s", extension_types)
        class AutoGPTThoughtsSchema(BaseModel):
            """AutoGPT Thoughts"""
            thoughts: str = Field(..., description="thoughts: consise and clear thoughts about the response")
            reasoning: str = Field(..., description="reasoning: brief explanation of the reasoning behind the response")
            criticism: str = Field(..., description="constructive self-criticism")
>>>>>>> 6e6afc7d
            
        response, metadata = await role.acall(inputs, tools, return_metadata=True)#, thoughts_schema=AutoGPTThoughtsSchema)
        result_steps = metadata["steps"]
        for idx, step_list in enumerate(result_steps):
            steps.append(ResponseStep(name=f"step-{idx}", details={"details": convert_to_dict(step_list)}))
        return RichResponse(text=response, steps=steps)

    customer_service = Role(
        instructions="Your goal as Melman from Madagascar, the community knowledge base manager, is to assist users in effectively utilizing the knowledge base for bioimage analysis. You are responsible for answering user questions, providing clarifications, retrieving relevant documents, and executing scripts as needed. You should always use the `SearchInKnowledgeBase` tool for answering user's questions. Your overarching objective is to make the user experience both educational and enjoyable.", # If you can't confidently provide a relevant response to the user's question, return 'Sorry I didn't find relevant information, please try again.' 
        actions=[respond_to_user],
    )
    return customer_service

async def save_chat_history(chat_log_full_path, chat_his_dict):    
    # Serialize the chat history to a json string
    chat_history_json = json.dumps(chat_his_dict)

    # Write the serialized chat history to the json file
    async with aiofiles.open(chat_log_full_path, mode='w', encoding='utf-8') as f:
        await f.write(chat_history_json)
    
async def connect_server(server_url):
    """Connect to the server and register the chat service."""
    login_required = os.environ.get("BIOIMAGEIO_LOGIN_REQUIRED") == "true"
    if login_required:
        token = await login({"server_url": server_url})
    else:
        token = None
    server = await connect_to_server({"server_url": server_url, "token": token, "method_timeout": 100})
    await register_chat_service(server)
    
async def register_chat_service(server):
    """Hypha startup function."""
    debug = os.environ.get("BIOIMAGEIO_DEBUG") == "true"
    builtin_extensions = get_builtin_extensions()
    login_required = os.environ.get("BIOIMAGEIO_LOGIN_REQUIRED") == "true"
    chat_logs_path = os.environ.get("BIOIMAGEIO_CHAT_LOGS_PATH", "./chat_logs")
    assert chat_logs_path is not None, "Please set the BIOIMAGEIO_CHAT_LOGS_PATH environment variable to the path of the chat logs folder."
    if not os.path.exists(chat_logs_path):
        print(f"The chat session folder is not found at {chat_logs_path}, will create one now.")
        os.makedirs(chat_logs_path, exist_ok=True)
    
    customer_service = create_customer_service(builtin_extensions)
    event_bus = customer_service.get_event_bus()
    event_bus.register_default_events()
        
    def load_authorized_emails():
        if login_required:
            authorized_users_path = os.environ.get("BIOIMAGEIO_AUTHORIZED_USERS_PATH")
            if authorized_users_path:
                assert os.path.exists(authorized_users_path), f"The authorized users file is not found at {authorized_users_path}"
                with open(authorized_users_path, "r") as f:
                    authorized_users = json.load(f)["users"]
                authorized_emails = [user["email"] for user in authorized_users if "email" in user]
            else:
                authorized_emails = None
        else:
            authorized_emails = None
        return authorized_emails

    authorized_emails = load_authorized_emails()
    def check_permission(user):
        if authorized_emails is None or user["email"] in authorized_emails:
            return True
        else:
            return False
        
    async def report(user_report, context=None):
        if login_required and context and context.get("user"):
            assert check_permission(context.get("user")), "You don't have permission to report the chat history."
        # get the chatbot version
        version = pkg_resources.get_distribution('bioimageio-chatbot').version
        chat_his_dict = {'type':user_report['type'],
                         'feedback':user_report['feedback'],
                         'conversations':user_report['messages'], 
                         'session_id':user_report['session_id'], 
                         'timestamp': str(datetime.datetime.now().strftime("%Y-%m-%d %H:%M:%S")), 
                         'user': context.get('user'),
                         'version': version}
        session_id = user_report['session_id'] + secrets.token_hex(4)
        filename = f"report-{session_id}.json"
        # Create a chat_log.json file inside the session folder
        chat_log_full_path = os.path.join(chat_logs_path, filename)
        await save_chat_history(chat_log_full_path, chat_his_dict)
        print(f"User report saved to {filename}")
        
    async def chat(text, chat_history, user_profile=None, status_callback=None, session_id=None, extensions=None, context=None):
        if login_required and context and context.get("user"):
            assert check_permission(context.get("user")), "You don't have permission to use the chatbot, please sign up and wait for approval"
        session_id = session_id or secrets.token_hex(8)
        # Listen to the `stream` event
        async def stream_callback(message):
            if message.type in ["function_call", "text"]:
                if message.session.id == session_id:
                    await status_callback(message.dict())

        event_bus.on("stream", stream_callback)

        m = QuestionWithHistory(question=text, chat_history=chat_history, user_profile=UserProfile.parse_obj(user_profile), chatbot_extensions=extensions)
        try:
            response = await customer_service.handle(Message(content="", data=m , role="User", session_id=session_id))
            # get the content of the last response
            response = response[-1].data # type: RichResponse
            print(f"\nUser: {text}\nChatbot: {response.text}")
        except Exception as e:
            event_bus.off("stream", stream_callback)
            raise e
        else:
            event_bus.off("stream", stream_callback)

        if session_id:
            chat_history.append({ 'role': 'user', 'content': text })
            chat_history.append({ 'role': 'assistant', 'content': response.text })
            version = pkg_resources.get_distribution('bioimageio-chatbot').version
            chat_his_dict = {'conversations':chat_history, 
                     'timestamp': str(datetime.datetime.now().strftime("%Y-%m-%d %H:%M:%S")), 
                     'user': context.get('user'),
                     'version': version}
            filename = f"chatlogs-{session_id}.json"
            chat_log_full_path = os.path.join(chat_logs_path, filename)
            await save_chat_history(chat_log_full_path, chat_his_dict)
            print(f"Chat history saved to {filename}")
        return response.dict()

    async def ping(context=None):
        if login_required and context and context.get("user"):
            assert check_permission(context.get("user")), "You don't have permission to use the chatbot, please sign up and wait for approval"
        return "pong"

    def encode_base_model(data):
        return data.dict()

    server.register_codec({
        "name": "pydantic-base-model",
        "type": BaseModel,
        "encoder": encode_base_model,
    })

    hypha_service_info = await server.register_service({
        "name": "BioImage.IO Chatbot",
        "id": "bioimageio-chatbot",
        "config": {
            "visibility": "public",
            "require_context": True
        },
        "ping": ping,
        "chat": chat,
        "report": report,
        "builtin_extensions": [{"name": ext.name, "description": ext.description} for ext in builtin_extensions],
    })
    
    version = pkg_resources.get_distribution('bioimageio-chatbot').version
    def reload_index():
        with open(os.path.join(os.path.dirname(__file__), "static/index.html"), "r", encoding="utf-8") as f:
            index_html = f.read()
        index_html = index_html.replace("https://ai.imjoy.io", server.config['public_base_url'] or f"http://127.0.0.1:{server.config['port']}")
        index_html = index_html.replace('"bioimageio-chatbot"', f'"{hypha_service_info["id"]}"')
        index_html = index_html.replace('v0.1.0', f'v{version}')
        index_html = index_html.replace("LOGIN_REQUIRED", "true" if login_required else "false")
        return index_html
    
    index_html = reload_index()
    async def index(event, context=None):
        return {
            "status": 200,
            "headers": {'Content-Type': 'text/html'},
            "body": reload_index() if debug else index_html,
        }
    
    await server.register_service({
        "id": "bioimageio-chatbot-client",
        "type": "functions",
        "config": {
            "visibility": "public",
            "require_context": False
        },
        "index": index,
    })
    server_url = server.config['public_base_url']

    user_url = f"{server_url}/{server.config['workspace']}/apps/bioimageio-chatbot-client/index"
    print(f"The BioImage.IO Chatbot is available at: {user_url}")
    
if __name__ == "__main__":
    server_url = """https://ai.imjoy.io"""
    loop = asyncio.get_event_loop()
    loop.create_task(connect_server(server_url))
    loop.run_forever()<|MERGE_RESOLUTION|>--- conflicted
+++ resolved
@@ -60,25 +60,13 @@
             
             tool = await extension_to_tool(extension)
             tools.append(tool)
-<<<<<<< HEAD
-
 
         # class AutoGPTThoughtsSchema(BaseModel):
         #     """AutoGPT Thoughts"""
-        #     thoughts: str = Field(..., description="thoughts")
-        #     reasoning: str = Field(..., description="reasoning")
-        #     criticism: str = Field(..., description="constructive self-criticism")
-=======
-            
-        extension_types = [mode_d.schema_class for mode_d in chatbot_extensions] if question_with_history.chatbot_extensions else []
-        logger.info("Response types: %s", extension_types)
-        class AutoGPTThoughtsSchema(BaseModel):
-            """AutoGPT Thoughts"""
-            thoughts: str = Field(..., description="thoughts: consise and clear thoughts about the response")
-            reasoning: str = Field(..., description="reasoning: brief explanation of the reasoning behind the response")
-            criticism: str = Field(..., description="constructive self-criticism")
->>>>>>> 6e6afc7d
-            
+        #     thoughts: str = Field(..., description="thoughts: consise and clear thoughts about the response")
+        #     reasoning: str = Field(..., description="reasoning: brief explanation of the reasoning behind the response")
+        #     criticism: str = Field(..., description="constructive self-criticism")     
+        
         response, metadata = await role.acall(inputs, tools, return_metadata=True)#, thoughts_schema=AutoGPTThoughtsSchema)
         result_steps = metadata["steps"]
         for idx, step_list in enumerate(result_steps):
