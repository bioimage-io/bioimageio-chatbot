--- conflicted
+++ resolved
@@ -182,13 +182,13 @@
                     results_with_scores = await retriever.aget_relevant_documents(req.query)
                     new_docs_with_score = [DocWithScore(doc=doc.page_content, score=score, metadata=doc.metadata, base_url=base_url) for doc, score in results_with_scores]
                     docs_with_score.extend(new_docs_with_score)
+                    # rank the documents by relevance score
+                    docs_with_score = docs_with_score[:3]
                     for i in range(len(docs_with_score)):
                         print(f"Retrieved documents:\n{docs_with_score[i].doc[:20] + '...'} (score: {docs_with_score[i].score})")
                     # print(f"Retrieved documents:\n{new_docs_with_score[0].doc[:20] + '...'} (score: {new_docs_with_score[0].score})\n{new_docs_with_score[1].doc[:20] + '...'} (score: {new_docs_with_score[1].score})")
-                # rank the documents by relevance score
                 # docs_with_score = sorted(docs_with_score, key=lambda x: x.score, reverse=True)
                 # only keep the top 3 documents if len(docs_with_score) > 3, otherwise keep all
-                docs_with_score = docs_with_score[:3]
                 search_input = DocumentSearchInput(user_question=req.request, relevant_context=docs_with_score, user_info=req.user_info, format=None, preliminary_response=req.preliminary_response)
                 response = await role.aask(search_input, FinalResponse)
             else:
@@ -198,17 +198,12 @@
                 print(f"Retrieving documents from database {req.channel_id} with query: {req.query}")
                 results_with_scores = await retriever.aget_relevant_documents(req.query)
                 docs_with_score = [DocWithScore(doc=doc.page_content, score=score, metadata=doc.metadata, base_url=base_url) for doc, score in results_with_scores]
-<<<<<<< HEAD
                 docs_with_score = docs_with_score[:3]
                 # print all the retrieved documents
                 for i in range(len(docs_with_score)):
                     print(f"Retrieved documents:\n{docs_with_score[i].doc[:20] + '...'} (score: {docs_with_score[i].score})")
                 # print(f"Retrieved documents:\n{docs_with_score[0].doc[:20] + '...'} (score: {docs_with_score[0].score})\n{docs_with_score[1].doc[:20] + '...'} (score: {docs_with_score[1].score})\n{docs_with_score[2].doc[:20] + '...'} (score: {docs_with_score[2].score})")
                 search_input = DocumentSearchInput(user_question=req.request, relevant_context=docs_with_score, user_info=req.user_info, format=collection_info.get('format'))
-=======
-                print(f"Retrieved documents:\n{docs_with_score[0].doc[:20] + '...'} (score: {docs_with_score[0].score})\n{docs_with_score[1].doc[:20] + '...'} (score: {docs_with_score[1].score})\n{docs_with_score[2].doc[:20] + '...'} (score: {docs_with_score[2].score})")
-                search_input = DocumentSearchInput(user_question=req.request, relevant_context=docs_with_score, user_info=req.user_info, format=collection_info.get('format'), preliminary_response=req.preliminary_response)
->>>>>>> 6e855bf5
                 response = await role.aask(search_input, FinalResponse)
             if debug:
                 source_func = lambda doc: f"\nSource: {doc.metadata.get('source', 'N/A')}"  # Use get() to provide a default value if 'source' is not present
